--- conflicted
+++ resolved
@@ -14,12 +14,8 @@
 
 package version
 
-<<<<<<< HEAD
-const VERSION = "1.6.3-rc.0"
-=======
 var (
 	VERSION    = "1.6.0"
 	BUILD_DATE = "2024-03-25"
 	COMMIT     = "HEAD"
-)
->>>>>>> 8e53d981
+)