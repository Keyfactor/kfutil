// Package version Copyright 2023 Keyfactor
//
// Licensed under the Apache License, Version 2.0 (the "License");
// you may not use this file except in compliance with the License.
// You may obtain a copy of the License at
//
//	http://www.apache.org/licenses/LICENSE-2.0
//
// Unless required by applicable law or agreed to in writing, software
// distributed under the License is distributed on an "AS IS" BASIS,
// WITHOUT WARRANTIES OR CONDITIONS OF ANY KIND, either express or implied.
// See the License for the specific language governing permissions and
// limitations under the License.

package version

<<<<<<< HEAD
const VERSION = "v1.4.0"
=======
const VERSION = "1.3.1"
>>>>>>> 74476247
<|MERGE_RESOLUTION|>--- conflicted
+++ resolved
@@ -14,8 +14,4 @@
 
 package version
 
-<<<<<<< HEAD
-const VERSION = "v1.4.0"
-=======
-const VERSION = "1.3.1"
->>>>>>> 74476247
+const VERSION = "v1.4.0"