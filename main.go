--- conflicted
+++ resolved
@@ -33,12 +33,6 @@
 	cmd.Execute()
 }
 
-<<<<<<< HEAD
 //func docs() {
 //	doc.GenMarkdownTree(cmd.RootCmd, "./docs")
-//}
-=======
-func docs() {
-	doc.GenMarkdownTree(cmd.RootCmd, "./docs")
-}
->>>>>>> e4051e05
+//}