[
  {
    "Name": "A10vThunder",
    "ShortName": "vThunderU",
    "Capability": "vThunderU",
    "SupportedOperations": {
      "Add": true,
      "Create": false,
      "Discovery": false,
      "Enrollment": false,
      "Remove": true
    },
    "Properties": [
      {
        "Name": "protocol",
        "DisplayName": "Protocol",
        "Type": "String",
        "DependsOn": "",
        "DefaultValue": null,
        "Required": true
      },
      {
        "Name": "allowInvalidCert",
        "DisplayName": "Allow Invalid Cert",
        "Type": "Bool",
        "DependsOn": "",
        "DefaultValue": "false",
        "Required": true
      }
    ],
    "EntryParameters": [],
    "PasswordOptions": {
      "EntrySupported": false,
      "StoreRequired": false,
      "Style": "Default"
    },
    "StorePathType": "",
    "StorePathValue": "",
    "PrivateKeyAllowed": "Optional",
    "JobProperties": [],
    "ServerRequired": true,
    "PowerShell": false,
    "BlueprintAllowed": true,
    "CustomAliasAllowed": "Required"
  },
  {
    "Name": "Amazon Web Services",
    "ShortName": "AWS",
    "Capability": "AWS",
    "SupportedOperations": {
      "Add": true,
      "Create": false,
      "Discovery": false,
      "Enrollment": false,
      "Remove": true
    },
    "Properties": [
      {
        "Name": "AccessKey",
        "DisplayName": "Access Key",
        "Type": "Secret",
        "DependsOn": "",
        "DefaultValue": null,
        "Required": true
      },
      {
        "Name": "SecretKey",
        "DisplayName": "Secret Key",
        "Type": "Secret",
        "DependsOn": "",
        "DefaultValue": null,
        "Required": true
      }
    ],
    "EntryParameters": [],
    "PasswordOptions": {
      "EntrySupported": false,
      "StoreRequired": false,
      "Style": "Default"
    },
    "StorePathType": "",
    "StorePathValue": "[\"AP Northeast 1\", \"AP Northeast 2\", \"AP South 1\", \"AP Southeast 1\", \"AP Southeast 2\", \"CA Central 1\", \"EU Central 1\", \"EU West 1\", \"EU West 2\", \"EU West 3\", \"SA East 1\", \"US East 1\", \"US East 2\", \"US West 1\", \"US West 2\"]",
    "PrivateKeyAllowed": "Required",
    "JobProperties": [],
    "ServerRequired": false,
    "PowerShell": false,
    "BlueprintAllowed": false,
    "CustomAliasAllowed": "Forbidden"
  },
  {
    "Name": "F5SSLProfiles",
    "ShortName": "F5",
    "Capability": "F5",
    "SupportedOperations": {
      "Add": true,
      "Create": false,
      "Discovery": false,
      "Enrollment": false,
      "Remove": true
    },
    "Properties": [],
    "EntryParameters": [],
    "PasswordOptions": {
      "EntrySupported": false,
      "StoreRequired": false,
      "Style": "Default"
    },
    "StorePathType": "",
    "StorePathValue": "",
    "PrivateKeyAllowed": "Optional",
    "JobProperties": [],
    "ServerRequired": true,
    "PowerShell": false,
    "BlueprintAllowed": false,
    "CustomAliasAllowed": "Required"
  },
  {
    "Name": "F5WebServer",
    "ShortName": "F5",
    "Capability": "F5",
    "SupportedOperations": {
      "Add": true,
      "Create": false,
      "Discovery": false,
      "Enrollment": false,
      "Remove": false
    },
    "Properties": [],
    "EntryParameters": [],
    "PasswordOptions": {
      "EntrySupported": false,
      "StoreRequired": false,
      "Style": "Default"
    },
    "StorePathType": "",
    "StorePathValue": "F5 Web Server",
    "PrivateKeyAllowed": "Required",
    "JobProperties": [],
    "ServerRequired": true,
    "PowerShell": false,
    "BlueprintAllowed": false,
    "CustomAliasAllowed": "Forbidden"
  },
  {
    "Name": "F5CABundlesREST",
    "ShortName": "F5-CA-REST",
    "Capability": "F5-CA-REST",
    "SupportedOperations": {
      "Add": true,
      "Create": false,
      "Discovery": true,
      "Enrollment": false,
      "Remove": true
    },
    "Properties": [
      {
        "Name": "PrimaryNode",
        "DisplayName": "Primary Node",
        "Type": "String",
        "DependsOn": "",
        "DefaultValue": "",
        "Required": true
      },
      {
        "Name": "PrimaryNodeCheckRetryMax",
        "DisplayName": "Primary Node Check Retry Maximum",
        "Type": "String",
        "DependsOn": "",
        "DefaultValue": "3",
        "Required": true
      },
      {
        "Name": "PrimaryNodeCheckRetryWaitSecs",
        "DisplayName": "Primary Node Check Retry Wait Seconds",
        "Type": "String",
        "DependsOn": "",
        "DefaultValue": "120",
        "Required": true
      },
      {
        "Name": "F5Version",
        "DisplayName": "Version of F5",
        "Type": "MultipleChoice",
        "DependsOn": "",
        "DefaultValue": "v12,v13,v14,v15",
        "Required": true
      }
    ],
    "EntryParameters": [],
    "PasswordOptions": {
      "EntrySupported": false,
      "StoreRequired": false,
      "Style": "Default"
    },
    "StorePathType": "",
    "StorePathValue": "",
    "PrivateKeyAllowed": "Forbidden",
    "JobProperties": [],
    "ServerRequired": true,
    "PowerShell": false,
    "BlueprintAllowed": true,
    "CustomAliasAllowed": "Required"
  },
  {
    "Name": "F5SSLProfilesREST",
    "ShortName": "F5-SL-REST",
    "Capability": "F5-SL-REST",
    "SupportedOperations": {
      "Add": true,
      "Create": false,
      "Discovery": true,
      "Enrollment": false,
      "Remove": true
    },
    "Properties": [
      {
        "Name": "PrimaryNode",
        "DisplayName": "Primary Node",
        "Type": "String",
        "DependsOn": "",
        "DefaultValue": "",
        "Required": true
      },
      {
        "Name": "PrimaryNodeCheckRetryWaitSecs",
        "DisplayName": "Primary Node Check Retry Wait Seconds",
        "Type": "String",
        "DependsOn": "",
        "DefaultValue": "120",
        "Required": true
      },
      {
        "Name": "PrimaryNodeCheckRetryMax",
        "DisplayName": "Primary Node Check Retry Maximum",
        "Type": "String",
        "DependsOn": "",
        "DefaultValue": "3",
        "Required": true
      },
      {
        "Name": "F5Version",
        "DisplayName": "Version of F5",
        "Type": "MultipleChoice",
        "DependsOn": "",
        "DefaultValue": "v12,v13,v14,v15",
        "Required": true
      }
    ],
    "EntryParameters": [],
    "PasswordOptions": {
      "EntrySupported": false,
      "StoreRequired": false,
      "Style": "Default"
    },
    "StorePathType": "",
    "StorePathValue": "",
    "PrivateKeyAllowed": "Optional",
    "JobProperties": [],
    "ServerRequired": true,
    "PowerShell": false,
    "BlueprintAllowed": true,
    "CustomAliasAllowed": "Required"
  },
  {
    "Name": "F5WebServerREST",
    "ShortName": "F5-WS-REST",
    "Capability": "F5-WS-REST",
    "SupportedOperations": {
      "Add": true,
      "Create": false,
      "Discovery": false,
      "Enrollment": false,
      "Remove": false
    },
    "Properties": [
      {
        "Name": "PrimaryNode",
        "DisplayName": "Primary Node",
        "Type": "String",
        "DependsOn": "",
        "DefaultValue": "",
        "Required": true
      },
      {
        "Name": "PrimaryNodeCheckRetryWaitSecs",
        "DisplayName": "Primary Node Check Retry Wait Seconds",
        "Type": "String",
        "DependsOn": "",
        "DefaultValue": "120",
        "Required": true
      },
      {
        "Name": "PrimaryNodeCheckRetryMax",
        "DisplayName": "Primary Node Check Retry Maximum",
        "Type": "String",
        "DependsOn": "",
        "DefaultValue": "3",
        "Required": true
      },
      {
        "Name": "F5Version",
        "DisplayName": "Version of F5",
        "Type": "MultipleChoice",
        "DependsOn": "",
        "DefaultValue": "v12,v13,v14,v15",
        "Required": true
      }
    ],
    "EntryParameters": [],
    "PasswordOptions": {
      "EntrySupported": false,
      "StoreRequired": false,
      "Style": "Default"
    },
    "StorePathType": "",
    "StorePathValue": "WebServer",
    "PrivateKeyAllowed": "Required",
    "JobProperties": [],
    "ServerRequired": true,
    "PowerShell": false,
    "BlueprintAllowed": false,
    "CustomAliasAllowed": "Forbidden"
  },
  {
    "Name": "Fortanix",
    "ShortName": "Fortanix",
    "Capability": "Fortanix",
    "SupportedOperations": {
      "Add": false,
      "Create": false,
      "Discovery": false,
      "Enrollment": false,
      "Remove": false
    },
    "Properties": [],
    "EntryParameters": [],
    "PasswordOptions": {
      "EntrySupported": false,
      "StoreRequired": true,
      "Style": "Default"
    },
    "StorePathType": "",
    "StorePathValue": "",
    "PrivateKeyAllowed": "Optional",
    "JobProperties": [],
    "ServerRequired": false,
    "PowerShell": false,
    "BlueprintAllowed": false,
    "CustomAliasAllowed": "Required",
    "ServerRegistration": 0
  },
  {
    "Name": "FTP",
    "ShortName": "FTP",
    "Capability": "FTP",
    "SupportedOperations": {
      "Add": true,
      "Create": false,
      "Discovery": false,
      "Enrollment": false,
      "Remove": true
    },
    "Properties": [],
    "EntryParameters": [],
    "PasswordOptions": {
      "EntrySupported": false,
      "StoreRequired": false,
      "Style": "Default"
    },
    "StorePathType": "",
    "StorePathValue": "",
    "PrivateKeyAllowed": "Optional",
    "JobProperties": [],
    "ServerRequired": true,
    "PowerShell": false,
    "BlueprintAllowed": false,
    "CustomAliasAllowed": "Forbidden"
  },
  {
    "Name": "GCPApigee",
    "ShortName": "GcpApigee",
    "Capability": "GcpApigee",
    "SupportedOperations": {
      "Add": true,
      "Create": true,
      "Discovery": false,
      "Enrollment": false,
      "Remove": true
    },
    "Properties": [
      {
        "Name": "isTrustStore",
        "DisplayName": "Is Trust Store?",
        "Type": "Bool",
        "DependsOn": "",
        "DefaultValue": "false",
        "Required": true
      },
      {
        "Name": "jsonKey",
        "DisplayName": "Google Json Key File",
        "Type": "Secret",
        "DependsOn": "",
        "DefaultValue": "",
        "Required": true
      }
    ],
    "EntryParameters": [],
    "PasswordOptions": {
      "EntrySupported": false,
      "StoreRequired": false,
      "Style": "Default"
    },
    "StorePathType": "",
    "StorePathValue": "",
    "PrivateKeyAllowed": "Optional",
    "JobProperties": [],
    "ServerRequired": false,
    "PowerShell": false,
    "BlueprintAllowed": true,
    "CustomAliasAllowed": "Required",
    "ServerRegistration": 0
  },
  {
    "Name": "IISRoots",
    "ShortName": "IIS",
    "Capability": "IIS",
    "SupportedOperations": {
      "Add": true,
      "Create": false,
      "Discovery": false,
      "Enrollment": false,
      "Remove": true
    },
    "Properties": [
      {
        "Name": "UseSSL",
        "DisplayName": "UseSSL",
        "Type": "Bool",
        "DependsOn": "",
        "DefaultValue": "false",
        "Required": true
      }
    ],
    "EntryParameters": [],
    "PasswordOptions": {
      "EntrySupported": false,
      "StoreRequired": false,
      "Style": "Default"
    },
    "StorePathType": "",
    "StorePathValue": "IIS Trusted Roots",
    "PrivateKeyAllowed": "Forbidden",
    "JobProperties": [],
    "ServerRequired": false,
    "PowerShell": false,
    "BlueprintAllowed": false,
    "CustomAliasAllowed": "Forbidden",
    "ServerRegistration": 0
  },
  {
    "Name": "IISPersonal",
    "ShortName": "IIS",
    "Capability": "IIS",
    "SupportedOperations": {
      "Add": true,
      "Create": false,
      "Discovery": false,
      "Enrollment": false,
      "Remove": true
    },
    "Properties": [
      {
        "Name": "UseSSL",
        "DisplayName": "UseSSL",
        "Type": "Bool",
        "DependsOn": "",
        "DefaultValue": "false",
        "Required": true
      }
    ],
    "EntryParameters": [],
    "PasswordOptions": {
      "EntrySupported": false,
      "StoreRequired": false,
      "Style": "Default"
    },
    "StorePathType": "",
    "StorePathValue": "IIS Personal",
    "PrivateKeyAllowed": "Required",
    "JobProperties": [],
    "ServerRequired": false,
    "PowerShell": false,
    "BlueprintAllowed": false,
    "CustomAliasAllowed": "Optional",
    "ServerRegistration": 0
  },
  {
    "Name": "IISRevoked",
    "ShortName": "IIS",
    "Capability": "IIS",
    "SupportedOperations": {
      "Add": true,
      "Create": false,
      "Discovery": false,
      "Enrollment": false,
      "Remove": true
    },
    "Properties": [
      {
        "Name": "UseSSL",
        "DisplayName": "UseSSL",
        "Type": "Bool",
        "DependsOn": "",
        "DefaultValue": "false",
        "Required": true
      }
    ],
    "EntryParameters": [],
    "PasswordOptions": {
      "EntrySupported": false,
      "StoreRequired": false,
      "Style": "Default"
    },
    "StorePathType": "",
    "StorePathValue": "IIS Revoked",
    "PrivateKeyAllowed": "Optional",
    "JobProperties": [],
    "ServerRequired": false,
    "PowerShell": false,
    "BlueprintAllowed": false,
    "CustomAliasAllowed": "Forbidden"
  },
  {
    "Name": "IISWithBindings",
    "ShortName": "IISWBin",
    "Capability": "IISBindings",
    "SupportedOperations": {
      "Add": true,
      "Create": false,
      "Discovery": false,
      "Enrollment": false,
      "Remove": true
    },
    "Properties": [
      {
        "Name": "spnwithport",
        "DisplayName": "SPN With Port?",
        "Type": "Bool",
        "DependsOn": "",
        "DefaultValue": "false",
        "Required": false
      },
      {
        "Name": "WinRm Protocol",
        "DisplayName": "WinRm Protocol",
        "Type": "MultipleChoice",
        "DependsOn": "",
        "DefaultValue": "http",
        "Required": true
      },
      {
        "Name": "WinRm Port",
        "DisplayName": "WinRm Port",
        "Type": "String",
        "DependsOn": "",
        "DefaultValue": "5985",
        "Required": true
      }
    ],
    "EntryParameters": [
      {
        "Name": "Site Name",
        "DisplayName": "Site Name",
        "Type": "String",
        "RequiredWhen": {
          "HasPrivateKey": false,
          "OnAdd": true,
          "OnRemove": true,
          "OnReenrollment": false
        },
        "DependsOn": "",
        "DefaultValue": "Default Web Site",
        "Options": ""
      },
      {
        "Name": "Port",
        "DisplayName": "Port",
        "Type": "String",
        "RequiredWhen": {
          "HasPrivateKey": false,
          "OnAdd": true,
          "OnRemove": true,
          "OnReenrollment": false
        },
        "DependsOn": "",
        "DefaultValue": "443",
        "Options": ""
      },
      {
        "Name": "IP Address",
        "DisplayName": "IP Address",
        "Type": "String",
        "RequiredWhen": {
          "HasPrivateKey": false,
          "OnAdd": true,
          "OnRemove": true,
          "OnReenrollment": false
        },
        "DependsOn": "",
        "DefaultValue": "*",
        "Options": ""
      },
      {
        "Name": "Host Name",
        "DisplayName": "Host Name",
        "Type": "String",
        "RequiredWhen": {
          "HasPrivateKey": false,
          "OnAdd": false,
          "OnRemove": false,
          "OnReenrollment": false
        },
        "DependsOn": "",
        "DefaultValue": "",
        "Options": ""
      },
      {
        "Name": "Sni Flag",
        "DisplayName": "Sni Flag",
        "Type": "String",
        "RequiredWhen": {
          "HasPrivateKey": false,
          "OnAdd": false,
          "OnRemove": false,
          "OnReenrollment": false
        },
        "DependsOn": "",
        "DefaultValue": "0 - No SNI",
        "Options": ""
      },
      {
        "Name": "Protocol",
        "DisplayName": "Protocol",
        "Type": "String",
        "RequiredWhen": {
          "HasPrivateKey": false,
          "OnAdd": true,
          "OnRemove": true,
          "OnReenrollment": false
        },
        "DependsOn": "",
        "DefaultValue": "https",
        "Options": ""
      }
    ],
    "PasswordOptions": {
      "EntrySupported": false,
      "StoreRequired": false,
      "Style": "Default"
    },
    "StorePathType": "",
    "StorePathValue": "[\"My\",\"WebHosting\"]",
    "PrivateKeyAllowed": "Required",
    "JobProperties": [
      "Site Name",
      "Port",
      "IP Address",
      "Host Name",
      "Sni Flag",
      "Protocol"
    ],
    "ServerRequired": true,
    "PowerShell": false,
    "BlueprintAllowed": false,
    "CustomAliasAllowed": "Forbidden"
  },
  {
    "Name": "JavaKeystore",
    "ShortName": "JKS",
    "Capability": "JKS",
    "SupportedOperations": {
      "Add": true,
      "Create": true,
      "Discovery": true,
      "Enrollment": true,
      "Remove": true
    },
    "Properties": [
      {
        "Name": "ProviderType",
        "DisplayName": "Type",
        "Type": "MultipleChoice",
        "DependsOn": "",
        "DefaultValue": "JKS,PKCS12,Windows-MY",
        "Required": true
      }
    ],
    "EntryParameters": [],
    "PasswordOptions": {
      "EntrySupported": true,
      "StoreRequired": true,
      "Style": "Default"
    },
    "StorePathType": "",
    "StorePathValue": "",
    "PrivateKeyAllowed": "Optional",
    "JobProperties": [],
    "ServerRequired": false,
    "PowerShell": false,
    "BlueprintAllowed": true,
    "CustomAliasAllowed": "Required"
  },
  {
    "Name": "JavaKeystoreSSH",
    "ShortName": "JKS-SSH",
    "Capability": "JKS-SSH",
    "SupportedOperations": {
      "Add": true,
      "Create": true,
      "Discovery": true,
      "Enrollment": false,
      "Remove": true
    },
    "Properties": [
      {
        "Name": "linuxFilePermissionsOnStoreCreation",
        "DisplayName": "Linux Create File Permissions",
        "Type": "String",
        "DependsOn": "",
        "DefaultValue": null,
        "Required": false
      }
    ],
    "EntryParameters": [],
    "PasswordOptions": {
      "EntrySupported": true,
      "StoreRequired": true,
      "Style": "Default"
    },
    "StorePathType": "",
    "StorePathValue": "",
    "PrivateKeyAllowed": "Optional",
    "JobProperties": [],
    "ServerRequired": true,
    "PowerShell": false,
    "BlueprintAllowed": false,
    "CustomAliasAllowed": "Required"
  },
  {
    "Name": "K8SCert",
    "ShortName": "K8SCert",
    "Capability": "K8SCert",
    "LocalStore": false,
    "SupportedOperations": {
      "Add": false,
      "Create": false,
      "Discovery": true,
      "Enrollment": false,
      "Remove": false
    },
    "Properties": [
      {
        "Name": "KubeNamespace",
        "DisplayName": "KubeNamespace",
        "Type": "String",
        "DependsOn": "",
        "DefaultValue": "default",
        "Required": false
      },
      {
        "Name": "KubeSecretName",
        "DisplayName": "KubeSecretName",
        "Type": "String",
        "DependsOn": "",
        "DefaultValue": null,
        "Required": false
      },
      {
        "Name": "KubeSecretType",
        "DisplayName": "KubeSecretType",
        "Type": "String",
        "DependsOn": "",
        "DefaultValue": "cert",
        "Required": true
      }
    ],
    "EntryParameters": [],
    "PasswordOptions": {
      "EntrySupported": false,
      "StoreRequired": false,
      "Style": "Default"
    },
    "StorePathType": "",
    "StorePathValue": "",
    "PrivateKeyAllowed": "Forbidden",
    "JobProperties": [],
    "ServerRequired": true,
    "PowerShell": false,
    "BlueprintAllowed": false,
    "CustomAliasAllowed": "Forbidden"
  },
  {
    "Name": "K8SSecret",
    "ShortName": "K8SSecret",
    "Capability": "K8SSecret",
    "LocalStore": false,
    "SupportedOperations": {
      "Add": true,
      "Create": true,
      "Discovery": true,
      "Enrollment": false,
      "Remove": true
    },
    "Properties": [
      {
        "Name": "KubeNamespace",
        "DisplayName": "KubeNamespace",
        "Type": "String",
        "DependsOn": "",
        "DefaultValue": "default",
        "Required": false
      },
      {
        "Name": "KubeSecretName",
        "DisplayName": "KubeSecretName",
        "Type": "String",
        "DependsOn": "",
        "DefaultValue": null,
        "Required": false
      },
      {
        "Name": "KubeSecretType",
        "DisplayName": "KubeSecretType",
        "Type": "String",
        "DependsOn": "",
        "DefaultValue": "secret",
        "Required": true
      }
    ],
    "EntryParameters": [],
    "PasswordOptions": {
      "EntrySupported": false,
      "StoreRequired": false,
      "Style": "Default"
    },
    "StorePathType": "",
    "StorePathValue": "",
    "PrivateKeyAllowed": "Optional",
    "JobProperties": [],
    "ServerRequired": true,
    "PowerShell": false,
    "BlueprintAllowed": false,
    "CustomAliasAllowed": "Forbidden"
  },
  {
    "Name": "K8STLSSecr",
    "ShortName": "K8STLSSecr",
    "Capability": "K8STLSSecr",
    "LocalStore": false,
    "SupportedOperations": {
      "Add": true,
      "Create": true,
      "Discovery": true,
      "Enrollment": false,
      "Remove": true
    },
    "Properties": [
      {
        "Name": "KubeNamespace",
        "DisplayName": "KubeNamespace",
        "Type": "String",
        "DependsOn": "",
        "DefaultValue": "default",
        "Required": false
      },
      {
        "Name": "KubeSecretName",
        "DisplayName": "KubeSecretName",
        "Type": "String",
        "DependsOn": "",
        "DefaultValue": null,
        "Required": false
      },
      {
        "Name": "KubeSecretType",
        "DisplayName": "KubeSecretType",
        "Type": "String",
        "DependsOn": "",
        "DefaultValue": "tls_secret",
        "Required": true
      }
    ],
    "EntryParameters": [],
    "PasswordOptions": {
      "EntrySupported": false,
      "StoreRequired": false,
      "Style": "Default"
    },
    "StorePathType": "",
    "StorePathValue": "",
    "PrivateKeyAllowed": "Optional",
    "JobProperties": [],
    "ServerRequired": true,
    "PowerShell": false,
    "BlueprintAllowed": false,
    "CustomAliasAllowed": "Forbidden"
  },
  {
    "Name": "NetScaler",
    "ShortName": "NS",
    "Capability": "NS",
    "SupportedOperations": {
      "Add": true,
      "Create": false,
      "Discovery": false,
      "Enrollment": false,
      "Remove": true
    },
    "Properties": [],
    "EntryParameters": [
      {
        "StoreTypeId": 5,
        "Name": "NetscalerVserver",
        "DisplayName": "NetscalerVserver",
        "Type": "String",
        "RequiredWhen": {
          "HasPrivateKey": false,
          "OnAdd": false,
          "OnRemove": false,
          "OnReenrollment": false
        },
        "DependsOn": "",
        "DefaultValue": "",
        "Options": ""
      }
    ],
    "PasswordOptions": {
      "EntrySupported": false,
      "StoreRequired": false,
      "Style": "Default"
    },
    "StorePathType": "",
    "StorePathValue": "",
    "PrivateKeyAllowed": "Optional",
    "JobProperties": [
      "NetscalerVserver"
    ],
    "ServerRequired": true,
    "PowerShell": false,
    "BlueprintAllowed": false,
    "CustomAliasAllowed": "Required"
  },
  {
    "Name": "PaloAlto",
    "ShortName": "PaloAlto",
    "Capability": "PaloAlto",
    "SupportedOperations": {
      "Add": true,
      "Create": false,
      "Discovery": false,
      "Enrollment": false,
      "Remove": true
    },
    "Properties": [],
    "EntryParameters": [
      {
        "StoreTypeId": 112,
        "Name": "Trusted Root",
        "DisplayName": "Trusted Root",
        "Type": "Bool",
        "RequiredWhen": {
          "HasPrivateKey": false,
          "OnAdd": true,
          "OnRemove": false,
          "OnReenrollment": false
        },
        "DependsOn": "",
        "DefaultValue": "false",
        "Options": ""
      }
    ],
    "PasswordOptions": {
      "EntrySupported": false,
      "StoreRequired": false,
      "Style": "Default"
    },
    "StorePathType": "",
    "StorePathValue": "",
    "PrivateKeyAllowed": "Optional",
    "JobProperties": [
      "Trusted Root"
    ],
    "ServerRequired": true,
    "PowerShell": false,
    "BlueprintAllowed": false,
    "CustomAliasAllowed": "Required"
  },
  {
    "Name": "PEM",
    "ShortName": "PEM",
    "Capability": "PEM",
    "SupportedOperations": {
      "Add": true,
      "Create": false,
      "Discovery": true,
      "Enrollment": true,
      "Remove": true
    },
    "Properties": [
      {
        "Name": "separatePrivateKey",
        "DisplayName": "Separate Private Key",
        "Type": "Bool",
        "DependsOn": "",
        "DefaultValue": "false",
        "Required": false
      },
      {
        "Name": "privateKeyPath",
        "DisplayName": "Path To Private Key File",
        "Type": "String",
        "DependsOn": "separatePrivateKey",
        "DefaultValue": null,
        "Required": true
      }
    ],
    "EntryParameters": [],
    "PasswordOptions": {
      "EntrySupported": false,
      "StoreRequired": false,
      "Style": "Custom"
    },
    "StorePathType": "",
    "StorePathValue": "",
    "PrivateKeyAllowed": "Optional",
    "JobProperties": [],
    "ServerRequired": false,
    "PowerShell": false,
    "BlueprintAllowed": true,
    "CustomAliasAllowed": "Forbidden"
  },
  {
    "Name": "RFJKS",
    "ShortName": "RFjks",
    "Capability": "RFJKS",
    "ServerRequired": true,
    "BlueprintAllowed": false,
    "CustomAliasAllowed": "Required",
    "PowerShell": false,
    "PrivateKeyAllowed": "Optional",
    "SupportedOperations": {
      "Add": true,
      "Create": true,
      "Discovery": true,
      "Enrollment": false,
      "Remove": true
    },
    "PasswordOptions": {
      "Style": "Default",
      "EntrySupported": false,
      "StoreRequired": true
    },
    "Properties": [
      {
        "Name": "LinuxFilePermissionsOnStoreCreation",
        "DisplayName": "Linux File Permissions on Store Creation",
        "Required": false,
        "DependsOn": "",
        "Type": "String",
        "DefaultValue": ""
      }
    ],
    "EntryParameters": []
  },
  {
    "Name": "RFKDB",
    "ShortName": "RFKDB",
    "Capability": "RFKDB",
    "ServerRequired": true,
    "BlueprintAllowed": false,
    "CustomAliasAllowed": "Required",
    "PowerShell": false,
    "PrivateKeyAllowed": "Optional",
    "SupportedOperations": {
      "Add": true,
      "Create": true,
      "Discovery": true,
      "Enrollment": false,
      "Remove": true
    },
    "PasswordOptions": {
      "Style": "Default",
      "EntrySupported": false,
      "StoreRequired": true
    },
    "Properties": [
      {
        "Name": "LinuxFilePermissionsOnStoreCreation",
        "DisplayName": "Linux File Permissions on Store Creation",
        "Required": false,
        "DependsOn": "",
        "Type": "String",
        "DefaultValue": ""
      }
    ],
    "EntryParameters": []
  },
  {
    "Name": "RFpem",
    "ShortName": "RFPEM",
    "Capability": "RFPEM",
    "ServerRequired": true,
    "BlueprintAllowed": false,
    "CustomAliasAllowed": "Forbidden",
    "PowerShell": false,
    "PrivateKeyAllowed": "Optional",
    "SupportedOperations": {
      "Add": true,
      "Create": true,
      "Discovery": true,
      "Enrollment": false,
      "Remove": true
    },
    "PasswordOptions": {
      "Style": "Default",
      "EntrySupported": false,
      "StoreRequired": true
    },
    "Properties": [
      {
        "Name": "LinuxFilePermissionsOnStoreCreation",
        "DisplayName": "Linux File Permissions on Store Creation",
        "Required": false,
        "DependsOn": "",
        "Type": "String",
        "DefaultValue": ""
      },
      {
        "Name": "IsTrustStore",
        "DisplayName": "Trust Store",
        "Required": false,
        "DependsOn": "",
        "Type": "Bool",
        "DefaultValue": false
      },
      {
        "Name": "IncludesChain",
        "DisplayName": "Store Includes Chain",
        "Required": false,
        "DependsOn": "",
        "Type": "Bool",
        "DefaultValue": false
      },
      {
        "Name": "SeparatePrivateKeyFilePath",
        "DisplayName": "Separate Private Key File Location",
        "Required": false,
        "DependsOn": "",
        "Type": "String",
        "DefaultValue": ""
      }
    ],
    "EntryParameters": []
  },
  {
    "Name": "RFPkcs12",
    "ShortName": "RFPkcs12",
    "Capability": "RFPkcs12",
    "ServerRequired": true,
    "BlueprintAllowed": false,
    "CustomAliasAllowed": "Required",
    "PowerShell": false,
    "PrivateKeyAllowed": "Optional",
    "SupportedOperations": {
      "Add": true,
      "Create": true,
      "Discovery": true,
      "Enrollment": false,
      "Remove": true
    },
    "PasswordOptions": {
      "Style": "Default",
      "EntrySupported": false,
      "StoreRequired": true
    },
    "Properties": [
      {
        "Name": "LinuxFilePermissionsOnStoreCreation",
        "DisplayName": "Linux File Permissions on Store Creation",
        "Required": false,
        "DependsOn": "",
        "Type": "String",
        "DefaultValue": ""
      }
    ],
    "EntryParameters": []
  },
  {
    "Name": "SampleStoreType",
    "ShortName": "SAMPLETYPE",
    "Capability": "SAMPLETYPE",
    "SupportedOperations": {
      "Add": false,
      "Create": false,
      "Discovery": false,
      "Enrollment": false,
      "Remove": false
    },
    "Properties": [],
    "EntryParameters": [],
    "PasswordOptions": {
      "EntrySupported": false,
      "StoreRequired": false,
      "Style": "Default"
    },
    "StorePathType": "",
    "StorePathValue": "",
    "PrivateKeyAllowed": "Forbidden",
    "JobProperties": [],
    "ServerRequired": false,
    "PowerShell": false,
    "BlueprintAllowed": false,
    "CustomAliasAllowed": "Forbidden"
  },
  {
    "Name": "WinCerMgmt",
    "ShortName": "WinCerMgmt",
    "Capability": "WinCerMgmt",
    "SupportedOperations": {
      "Add": true,
      "Create": false,
      "Discovery": false,
      "Enrollment": false,
      "Remove": true
    },
    "Properties": [
      {
        "Name": "spnwithport",
        "DisplayName": "spnwithport",
        "Type": "Bool",
        "DependsOn": "",
        "DefaultValue": "false",
        "Required": false
      }
    ],
    "EntryParameters": [],
    "PasswordOptions": {
      "EntrySupported": false,
      "StoreRequired": false,
      "Style": "Default"
    },
    "StorePathType": "",
    "StorePathValue": "",
    "PrivateKeyAllowed": "Optional",
    "JobProperties": [],
    "ServerRequired": true,
    "PowerShell": false,
    "BlueprintAllowed": false,
    "CustomAliasAllowed": "Forbidden"
  },
  {
<<<<<<< HEAD
    "Name": "Windows Certificate",
    "ShortName": "WinCert",
    "Capability": "WinCert",
=======
    "Name": "K8SCluster",
    "ShortName": "K8SCluster",
    "Capability": "K8SCluster",
>>>>>>> 5f11c9aa
    "LocalStore": false,
    "SupportedOperations": {
      "Add": true,
      "Create": true,
      "Discovery": false,
      "Enrollment": false,
      "Remove": true
    },
    "Properties": [
      {
        "Name": "ServerUsername",
        "DisplayName": "Server Username",
        "Type": "Secret",
        "DependsOn": "",
        "DefaultValue": null,
        "Required": false
      },
      {
        "Name": "ServerPassword",
        "DisplayName": "Server Password",
        "Type": "Secret",
        "DependsOn": "",
        "DefaultValue": null,
        "Required": true
      },
      {
        "Name": "ServerUseSsl",
        "DisplayName": "Use SSL",
        "Type": "Bool",
        "DependsOn": "",
        "DefaultValue": "true",
        "Required": true
      }
    ],
    "EntryParameters": null,
    "PasswordOptions": {
      "EntrySupported": false,
      "StoreRequired": false,
      "Style": "Default"
    },
    "StorePathType": "",
    "StorePathValue": "",
    "PrivateKeyAllowed": "Optional",
    "JobProperties": [],
    "ServerRequired": true,
    "PowerShell": false,
    "BlueprintAllowed": false,
    "CustomAliasAllowed": "Required"
  },
  {
    "Name": "K8SJKS",
    "ShortName": "K8SJKS",
    "Capability": "K8SJKS",
    "LocalStore": false,
    "SupportedOperations": {
      "Add": true,
      "Create": true,
      "Discovery": true,
      "Enrollment": false,
      "Remove": true
    },
    "Properties": [
      {
        "Name": "KubeNamespace",
        "DisplayName": "KubeNamespace",
        "Type": "String",
        "DependsOn": "",
        "DefaultValue": "default",
        "Required": false
      },
      {
        "Name": "KubeSecretName",
        "DisplayName": "KubeSecretName",
        "Type": "String",
        "DependsOn": "",
        "DefaultValue": null,
        "Required": false
      },
      {
        "Name": "KubeSecretType",
        "DisplayName": "KubeSecretType",
        "Type": "String",
        "DependsOn": "",
        "DefaultValue": "jks",
        "Required": true
      },
      {
        "Name": "CertificateDataFieldName",
        "DisplayName": "CertificateDataFieldName",
        "Type": "String",
        "DependsOn": "",
        "DefaultValue": null,
        "Required": false
      },
      {
        "Name": "PasswordFieldName",
        "DisplayName": "PasswordFieldName",
        "Type": "String",
        "DependsOn": "",
        "DefaultValue": "password",
        "Required": false
      },
      {
        "Name": "PasswordIsK8SSecret",
        "DisplayName": "PasswordIsK8SSecret",
        "Type": "Bool",
        "DependsOn": "",
        "DefaultValue": "false",
        "Required": false
      },
      {
        "Name": "StorePasswordPath",
        "DisplayName": "StorePasswordPath",
        "Type": "String",
        "DependsOn": "",
        "DefaultValue": null,
        "Required": false
      },
      {
        "Name": "ServerUsername",
        "DisplayName": "Server Username",
        "Type": "Secret",
        "DependsOn": "",
        "DefaultValue": null,
        "Required": false
      },
      {
        "Name": "ServerPassword",
        "DisplayName": "Server Password",
        "Type": "Secret",
        "DependsOn": "",
        "DefaultValue": null,
        "Required": true
      },
      {
        "Name": "ServerUseSsl",
        "DisplayName": "Use SSL",
        "Type": "Bool",
        "DependsOn": "",
        "DefaultValue": "true",
        "Required": true
      }
    ],
    "EntryParameters": null,
    "PasswordOptions": {
      "EntrySupported": false,
      "StoreRequired": true,
      "Style": "Default"
    },
    "StorePathType": "",
    "StorePathValue": "",
    "PrivateKeyAllowed": "Optional",
    "JobProperties": [],
    "ServerRequired": true,
    "PowerShell": false,
    "BlueprintAllowed": false,
    "CustomAliasAllowed": "Required"
  },
  {
    "Name": "K8SNS",
    "ShortName": "K8SNS",
    "Capability": "K8SNS",
    "LocalStore": false,
    "SupportedOperations": {
      "Add": true,
      "Create": true,
      "Discovery": true,
      "Enrollment": false,
      "Remove": true
    },
    "Properties": [
      {
        "Name": "KubeNamespace",
        "DisplayName": "Kube Namespace",
        "Type": "String",
        "DependsOn": "",
        "DefaultValue": "default",
        "Required": false
      },
      {
        "Name": "ServerUsername",
        "DisplayName": "Server Username",
        "Type": "Secret",
        "DependsOn": "",
        "DefaultValue": null,
        "Required": false
      },
      {
        "Name": "ServerPassword",
        "DisplayName": "Server Password",
        "Type": "Secret",
        "DependsOn": "",
        "DefaultValue": null,
        "Required": true
      },
      {
        "Name": "ServerUseSsl",
        "DisplayName": "Use SSL",
        "Type": "Bool",
        "DependsOn": "",
        "DefaultValue": "true",
        "Required": true
      }
    ],
    "EntryParameters": null,
    "PasswordOptions": {
      "EntrySupported": false,
      "StoreRequired": false,
      "Style": "Default"
    },
    "StorePathType": "",
    "StorePathValue": "",
    "PrivateKeyAllowed": "Optional",
    "JobProperties": [],
    "ServerRequired": true,
    "PowerShell": false,
    "BlueprintAllowed": false,
    "CustomAliasAllowed": "Required"
  },
  {
    "Name": "K8SPKCS12",
    "ShortName": "K8SPKCS12",
    "Capability": "K8SPKCS12",
    "LocalStore": false,
    "SupportedOperations": {
      "Add": true,
      "Create": true,
      "Discovery": true,
      "Enrollment": false,
      "Remove": true
    },
    "Properties": [
      {
        "Name": "KubeSecretKey",
        "DisplayName": "Kube Secret Key",
        "Type": "String",
        "DependsOn": "",
        "DefaultValue": "pfx",
        "Required": false
      },
      {
        "Name": "PasswordFieldName",
        "DisplayName": "Password Field Name",
        "Type": "String",
        "DependsOn": "",
        "DefaultValue": "password",
        "Required": false
      },
      {
        "Name": "PasswordIsK8SSecret",
        "DisplayName": "Password Is K8S Secret",
        "Type": "Bool",
        "DependsOn": "",
        "DefaultValue": "false",
        "Required": false
      },
      {
        "Name": "KubeNamespace",
        "DisplayName": "Kube Namespace",
        "Type": "String",
        "DependsOn": "",
        "DefaultValue": "default",
        "Required": false
      },
      {
        "Name": "KubeSecretName",
        "DisplayName": "Kube Secret Name",
        "Type": "String",
        "DependsOn": "",
        "DefaultValue": null,
        "Required": false
      },
      {
        "Name": "ServerUsername",
        "DisplayName": "Server Username",
        "Type": "Secret",
        "DependsOn": "",
        "DefaultValue": null,
        "Required": false
      },
      {
        "Name": "ServerPassword",
        "DisplayName": "Server Password",
        "Type": "Secret",
        "DependsOn": "",
        "DefaultValue": null,
        "Required": true
      },
      {
        "Name": "ServerUseSsl",
        "DisplayName": "Use SSL",
        "Type": "Bool",
        "DependsOn": "",
        "DefaultValue": "true",
        "Required": true
      },
      {
        "Name": "KubeSecretType",
        "DisplayName": "Kube Secret Type",
        "Type": "String",
        "DependsOn": "",
        "DefaultValue": "pkcs12",
        "Required": true
      },
      {
        "Name": "StorePasswordPath",
        "DisplayName": "StorePasswordPath",
        "Type": "String",
        "DependsOn": "",
        "DefaultValue": null,
        "Required": false
      }
    ],
    "EntryParameters": null,
    "PasswordOptions": {
      "EntrySupported": false,
      "StoreRequired": true,
      "Style": "Default"
    },
    "StorePathType": "",
    "StorePathValue": "",
    "PrivateKeyAllowed": "Optional",
    "JobProperties": [],
    "ServerRequired": true,
    "PowerShell": false,
    "BlueprintAllowed": false,
    "CustomAliasAllowed": "Required"
  },
  {
    "Name": "Windows Certificate",
    "ShortName": "WinCert",
    "Capability": "WinCert",
    "LocalStore": false,
    "SupportedOperations": {
      "Add": true,
      "Create": false,
      "Discovery": false,
      "Enrollment": true,
      "Remove": true
    },
    "Properties": [
      {
        "Name": "spnwithport",
        "DisplayName": "SPN With Port",
        "Type": "Bool",
        "DependsOn": "",
        "DefaultValue": "false",
        "Required": false
      },
      {
        "Name": "WinRM Protocol",
        "DisplayName": "WinRM Protocol",
        "Type": "MultipleChoice",
        "DependsOn": "",
        "DefaultValue": "https,http",
        "Required": true
      },
      {
        "Name": "WinRM Port",
        "DisplayName": "WinRM Port",
        "Type": "String",
        "DependsOn": "",
        "DefaultValue": "5986",
        "Required": true
      },
      {
        "Name": "ServerUsername",
        "DisplayName": "Server Username",
        "Type": "Secret",
        "DependsOn": "",
        "DefaultValue": null,
        "Required": false
      },
      {
        "Name": "ServerPassword",
        "DisplayName": "Server Password",
        "Type": "Secret",
        "DependsOn": "",
        "DefaultValue": null,
        "Required": false
      },
      {
        "Name": "ServerUseSsl",
        "DisplayName": "Use SSL",
        "Type": "Bool",
        "DependsOn": "",
        "DefaultValue": "true",
        "Required": true
      }
    ],
    "EntryParameters": [
      {
        "Name": "ProviderName",
        "DisplayName": "Crypto Provider Name",
        "Type": "String",
        "RequiredWhen": {
          "HasPrivateKey": false,
          "OnAdd": false,
          "OnRemove": false,
          "OnReenrollment": false
        },
        "DependsOn": "",
        "DefaultValue": "",
        "Options": ""
      },
      {
        "Name": "SAN",
        "DisplayName": "SAN",
        "Type": "String",
        "RequiredWhen": {
          "HasPrivateKey": false,
          "OnAdd": false,
          "OnRemove": false,
          "OnReenrollment": true
        },
        "DependsOn": "",
        "DefaultValue": "",
        "Options": ""
      }
    ],
    "PasswordOptions": {
      "EntrySupported": false,
      "StoreRequired": false,
      "Style": "Default"
    },
    "StorePathValue": "",
    "PrivateKeyAllowed": "Required",
    "ServerRequired": true,
    "PowerShell": false,
    "BlueprintAllowed": false,
    "CustomAliasAllowed": "Forbidden"
  },
  {
    "Name": "IIS Bound Certificate",
    "ShortName": "IISU",
    "Capability": "IISU",
    "LocalStore": false,
    "SupportedOperations": {
      "Add": true,
      "Create": false,
      "Discovery": false,
      "Enrollment": true,
      "Remove": true
    },
    "Properties": [
      {
        "Name": "spnwithport",
        "DisplayName": "SPN With Port",
        "Type": "Bool",
        "DependsOn": "",
        "DefaultValue": "false",
        "Required": false
      },
      {
        "Name": "WinRm Protocol",
        "DisplayName": "WinRm Protocol",
        "Type": "MultipleChoice",
        "DependsOn": "",
        "DefaultValue": "https,http",
        "Required": true
      },
      {
        "Name": "WinRm Port",
        "DisplayName": "WinRm Port",
        "Type": "String",
        "DependsOn": "",
        "DefaultValue": "5986",
        "Required": true
      },
      {
        "Name": "ServerUsername",
        "DisplayName": "Server Username",
        "Type": "Secret",
        "DependsOn": "",
        "DefaultValue": null,
        "Required": false
      },
      {
        "Name": "ServerPassword",
        "DisplayName": "Server Password",
        "Type": "Secret",
        "DependsOn": "",
        "DefaultValue": null,
        "Required": false
      },
      {
        "Name": "ServerUseSsl",
        "DisplayName": "Use SSL",
        "Type": "Bool",
        "DependsOn": "",
        "DefaultValue": "true",
        "Required": true
      }
    ],
    "EntryParameters": [
      {
        "Name": "Port",
        "DisplayName": "Port",
        "Type": "String",
        "RequiredWhen": {
          "HasPrivateKey": false,
          "OnAdd": false,
          "OnRemove": false,
          "OnReenrollment": false
        },
        "DependsOn": "",
        "DefaultValue": "443",
        "Options": ""
      },
      {
        "Name": "IPAddress",
        "DisplayName": "IP Address",
        "Type": "String",
        "RequiredWhen": {
          "HasPrivateKey": false,
          "OnAdd": true,
          "OnRemove": true,
          "OnReenrollment": true
        },
        "DependsOn": "",
        "DefaultValue": "*",
        "Options": ""
      },
      {
        "Name": "HostName",
        "DisplayName": "Host Name",
        "Type": "String",
        "RequiredWhen": {
          "HasPrivateKey": false,
          "OnAdd": false,
          "OnRemove": false,
          "OnReenrollment": false
        },
        "DependsOn": "",
        "DefaultValue": "",
        "Options": ""
      },
      {
        "Name": "SiteName",
        "DisplayName": "IIS Site Name",
        "Type": "String",
        "RequiredWhen": {
          "HasPrivateKey": false,
          "OnAdd": true,
          "OnRemove": true,
          "OnReenrollment": true
        },
        "DependsOn": "",
        "DefaultValue": "Default Web Site",
        "Options": ""
      },
      {
        "Name": "SniFlag",
        "DisplayName": "SNI Support",
        "Type": "MultipleChoice",
        "RequiredWhen": {
          "HasPrivateKey": false,
          "OnAdd": false,
          "OnRemove": false,
          "OnReenrollment": false
        },
        "DependsOn": "",
        "DefaultValue": "0 - No SNI",
        "Options": "0 - No SNI,1 - SNI Enabled,2 - Non SNI Binding,3 - SNI Binding"
      },
      {
        "Name": "Protocol",
        "DisplayName": "Protocol",
        "Type": "MultipleChoice",
        "RequiredWhen": {
          "HasPrivateKey": false,
          "OnAdd": true,
          "OnRemove": true,
          "OnReenrollment": true
        },
        "DependsOn": "",
        "DefaultValue": "https",
        "Options": "https,http"
      },
      {
        "Name": "ProviderName",
        "DisplayName": "Crypto Provider Name",
        "Type": "String",
        "RequiredWhen": {
          "HasPrivateKey": false,
          "OnAdd": false,
          "OnRemove": false,
          "OnReenrollment": false
        },
        "DependsOn": "",
        "DefaultValue": "",
        "Options": ""
      },
      {
        "Name": "SAN",
        "DisplayName": "SAN",
        "Type": "String",
        "RequiredWhen": {
          "HasPrivateKey": false,
          "OnAdd": false,
          "OnRemove": false,
          "OnReenrollment": false
        },
        "DependsOn": "",
        "DefaultValue": "",
        "Options": ""
      }
    ],
    "PasswordOptions": {
      "EntrySupported": false,
      "StoreRequired": false,
      "Style": "Default"
    },
    "StorePathValue": "[\"My\",\"WebHosting\"]",
    "PrivateKeyAllowed": "Required",
    "ServerRequired": true,
    "PowerShell": false,
    "BlueprintAllowed": false,
    "CustomAliasAllowed": "Forbidden"
  },
  {
    "Name": "Hashicorp Vault Key-Value",
    "ShortName": "HCVKV",
    "Capability": "HCVKV",
    "LocalStore": false,
    "SupportedOperations": {
      "Add": true,
      "Create": true,
      "Discovery": true,
      "Enrollment": false,
      "Remove": true
    },
    "Properties": [
      {
        "Name": "MountPoint",
        "DisplayName": "Mount Point",
        "Type": "String",
        "DependsOn": "",
        "DefaultValue": null,
        "Required": false
      },
      {
        "Name": "VaultToken",
        "DisplayName": "Vault Token",
        "Type": "String",
        "DependsOn": "",
        "DefaultValue": null,
        "Required": false
      },
      {
        "Name": "VaultServerUrl",
        "DisplayName": "Vault Server URL",
        "Type": "String",
        "DependsOn": "",
        "DefaultValue": null,
        "Required": false
      },
      {
        "Name": "SubfolderInventory",
        "DisplayName": "Subfolder Inventory",
        "Type": "Bool",
        "DependsOn": "",
        "DefaultValue": "false",
        "Required": false
      },
      {
        "Name": "IncludeCertChain",
        "DisplayName": "Include Cert Chain",
        "Type": "Bool",
        "DependsOn": "",
        "DefaultValue": "true",
        "Required": false
      }
    ],
    "EntryParameters": null,
    "PasswordOptions": {
      "EntrySupported": false,
      "StoreRequired": false,
      "Style": "Default"
    },
    "StorePathType": "",
    "StorePathValue": "",
    "PrivateKeyAllowed": "Optional",
    "JobProperties": [],
    "ServerRequired": false,
    "PowerShell": false,
    "BlueprintAllowed": false,
    "CustomAliasAllowed": "Optional"
  },
  {
    "Name": "Hashicorp Vault PKI",
    "ShortName": "HCVPKI",
    "Capability": "HCVPKI",
    "LocalStore": false,
    "SupportedOperations": {
      "Add": false,
      "Create": false,
      "Discovery": false,
      "Enrollment": false,
      "Remove": false
    },
    "Properties": [
      {
        "Name": "MountPoint",
        "DisplayName": "Mount Point",
        "Type": "String",
        "DependsOn": "",
        "DefaultValue": null,
        "Required": true
      },
      {
        "Name": "VaultToken",
        "DisplayName": "VaultToken",
        "Type": "String",
        "DependsOn": "",
        "DefaultValue": null,
        "Required": true
      },
      {
        "Name": "VaultServerUrl",
        "DisplayName": "Vault Server URL",
        "Type": "String",
        "DependsOn": "",
        "DefaultValue": null,
        "Required": false
      }
<<<<<<< HEAD
    ]
  },
  {
    "Name": "K8SCluster",
    "ShortName": "K8SCluster",
    "Capability": "K8SCluster",
    "LocalStore": false,
    "SupportedOperations": {
      "Add": true,
      "Create": true,
      "Discovery": false,
      "Enrollment": false,
      "Remove": true
    },
    "Properties": [
      {
        "Name": "ServerUsername",
        "DisplayName": "Server Username",
        "Type": "Secret",
        "DependsOn": "",
        "DefaultValue": null,
        "Required": false
      },
      {
        "Name": "ServerPassword",
        "DisplayName": "Server Password",
        "Type": "Secret",
        "DependsOn": "",
        "DefaultValue": null,
        "Required": true
      },
      {
        "Name": "ServerUseSsl",
        "DisplayName": "Use SSL",
        "Type": "Bool",
        "DependsOn": "",
        "DefaultValue": "true",
        "Required": true
      }
=======
>>>>>>> 5f11c9aa
    ],
    "EntryParameters": null,
    "PasswordOptions": {
      "EntrySupported": false,
      "StoreRequired": false,
      "Style": "Default"
    },
    "StorePathType": "",
    "StorePathValue": "",
    "PrivateKeyAllowed": "Optional",
    "JobProperties": [],
<<<<<<< HEAD
    "ServerRequired": true,
    "PowerShell": false,
    "BlueprintAllowed": false,
    "CustomAliasAllowed": "Required"
  },
  {
    "Name": "K8SJKS",
    "ShortName": "K8SJKS",
    "Capability": "K8SJKS",
    "LocalStore": false,
    "SupportedOperations": {
      "Add": true,
      "Create": true,
      "Discovery": true,
      "Enrollment": false,
      "Remove": true
    },
    "Properties": [
      {
        "Name": "KubeNamespace",
        "DisplayName": "KubeNamespace",
        "Type": "String",
        "DependsOn": "",
        "DefaultValue": "default",
        "Required": false
      },
      {
        "Name": "KubeSecretName",
        "DisplayName": "KubeSecretName",
        "Type": "String",
        "DependsOn": "",
        "DefaultValue": null,
        "Required": false
      },
      {
        "Name": "KubeSecretType",
        "DisplayName": "KubeSecretType",
        "Type": "String",
        "DependsOn": "",
        "DefaultValue": "jks",
        "Required": true
      },
      {
        "Name": "CertificateDataFieldName",
        "DisplayName": "CertificateDataFieldName",
        "Type": "String",
        "DependsOn": "",
        "DefaultValue": null,
        "Required": false
      },
      {
        "Name": "PasswordFieldName",
        "DisplayName": "PasswordFieldName",
        "Type": "String",
        "DependsOn": "",
        "DefaultValue": "password",
        "Required": false
      },
      {
        "Name": "PasswordIsK8SSecret",
        "DisplayName": "PasswordIsK8SSecret",
        "Type": "Bool",
        "DependsOn": "",
        "DefaultValue": "false",
        "Required": false
      },
      {
        "Name": "StorePasswordPath",
        "DisplayName": "StorePasswordPath",
        "Type": "String",
        "DependsOn": "",
        "DefaultValue": null,
        "Required": false
      },
      {
        "Name": "ServerUsername",
        "DisplayName": "Server Username",
        "Type": "Secret",
        "DependsOn": "",
        "DefaultValue": null,
        "Required": false
      },
      {
        "Name": "ServerPassword",
        "DisplayName": "Server Password",
        "Type": "Secret",
        "DependsOn": "",
        "DefaultValue": null,
        "Required": true
      },
      {
        "Name": "ServerUseSsl",
        "DisplayName": "Use SSL",
        "Type": "Bool",
        "DependsOn": "",
        "DefaultValue": "true",
        "Required": true
      }
    ],
    "EntryParameters": null,
    "PasswordOptions": {
      "EntrySupported": false,
      "StoreRequired": true,
      "Style": "Default"
    },
    "StorePathType": "",
    "StorePathValue": "",
    "PrivateKeyAllowed": "Optional",
    "JobProperties": [],
    "ServerRequired": true,
    "PowerShell": false,
    "BlueprintAllowed": false,
    "CustomAliasAllowed": "Required"
  },
  {
    "Name": "K8SNS",
    "ShortName": "K8SNS",
    "Capability": "K8SNS",
    "LocalStore": false,
    "SupportedOperations": {
      "Add": true,
      "Create": true,
      "Discovery": true,
      "Enrollment": false,
      "Remove": true
    },
    "Properties": [
      {
        "Name": "KubeNamespace",
        "DisplayName": "Kube Namespace",
        "Type": "String",
        "DependsOn": "",
        "DefaultValue": "default",
        "Required": false
      },
      {
        "Name": "ServerUsername",
        "DisplayName": "Server Username",
        "Type": "Secret",
        "DependsOn": "",
        "DefaultValue": null,
        "Required": false
      },
      {
        "Name": "ServerPassword",
        "DisplayName": "Server Password",
        "Type": "Secret",
        "DependsOn": "",
        "DefaultValue": null,
        "Required": true
      },
      {
        "Name": "ServerUseSsl",
        "DisplayName": "Use SSL",
        "Type": "Bool",
        "DependsOn": "",
        "DefaultValue": "true",
        "Required": true
      }
    ],
    "EntryParameters": null,
    "PasswordOptions": {
      "EntrySupported": false,
      "StoreRequired": false,
      "Style": "Default"
    },
    "StorePathType": "",
    "StorePathValue": "",
    "PrivateKeyAllowed": "Optional",
    "JobProperties": [],
    "ServerRequired": true,
    "PowerShell": false,
    "BlueprintAllowed": false,
    "CustomAliasAllowed": "Required"
  },
  {
    "Name": "K8SPKCS12",
    "ShortName": "K8SPKCS12",
    "Capability": "K8SPKCS12",
    "LocalStore": false,
    "SupportedOperations": {
      "Add": true,
      "Create": true,
      "Discovery": true,
      "Enrollment": false,
      "Remove": true
    },
    "Properties": [
      {
        "Name": "KubeSecretKey",
        "DisplayName": "Kube Secret Key",
        "Type": "String",
        "DependsOn": "",
        "DefaultValue": "pfx",
        "Required": false
      },
      {
        "Name": "PasswordFieldName",
        "DisplayName": "Password Field Name",
        "Type": "String",
        "DependsOn": "",
        "DefaultValue": "password",
        "Required": false
      },
      {
        "Name": "PasswordIsK8SSecret",
        "DisplayName": "Password Is K8S Secret",
        "Type": "Bool",
        "DependsOn": "",
        "DefaultValue": "false",
        "Required": false
      },
      {
        "Name": "KubeNamespace",
        "DisplayName": "Kube Namespace",
        "Type": "String",
        "DependsOn": "",
        "DefaultValue": "default",
        "Required": false
      },
      {
        "Name": "KubeSecretName",
        "DisplayName": "Kube Secret Name",
        "Type": "String",
        "DependsOn": "",
        "DefaultValue": null,
        "Required": false
      },
      {
        "Name": "ServerUsername",
        "DisplayName": "Server Username",
        "Type": "Secret",
        "DependsOn": "",
        "DefaultValue": null,
        "Required": false
      },
      {
        "Name": "ServerPassword",
        "DisplayName": "Server Password",
        "Type": "Secret",
        "DependsOn": "",
        "DefaultValue": null,
        "Required": true
      },
      {
        "Name": "ServerUseSsl",
        "DisplayName": "Use SSL",
        "Type": "Bool",
        "DependsOn": "",
        "DefaultValue": "true",
        "Required": true
      },
      {
        "Name": "KubeSecretType",
        "DisplayName": "Kube Secret Type",
        "Type": "String",
        "DependsOn": "",
        "DefaultValue": "pkcs12",
        "Required": true
      },
      {
        "Name": "StorePasswordPath",
        "DisplayName": "StorePasswordPath",
        "Type": "String",
        "DependsOn": "",
        "DefaultValue": null,
        "Required": false
      }
    ],
    "EntryParameters": null,
    "PasswordOptions": {
      "EntrySupported": false,
      "StoreRequired": true,
      "Style": "Default"
    },
    "StorePathType": "",
    "StorePathValue": "",
    "PrivateKeyAllowed": "Optional",
    "JobProperties": [],
    "ServerRequired": true,
    "PowerShell": false,
    "BlueprintAllowed": false,
    "CustomAliasAllowed": "Required"
  },
  {
    "Name": "IIS Bound Certificate",
    "ShortName": "IISU",
    "Capability": "IISU",
    "LocalStore": false,
    "SupportedOperations": {
      "Add": true,
      "Create": false,
      "Discovery": false,
      "Enrollment": true,
      "Remove": true
    },
    "Properties": [
      {
        "Name": "spnwithport",
        "DisplayName": "SPN With Port",
        "Type": "Bool",
        "DependsOn": "",
        "DefaultValue": "false",
        "Required": false
      },
      {
        "Name": "WinRm Protocol",
        "DisplayName": "WinRm Protocol",
        "Type": "MultipleChoice",
        "DependsOn": "",
        "DefaultValue": "https,http",
        "Required": true
      },
      {
        "Name": "WinRm Port",
        "DisplayName": "WinRm Port",
        "Type": "String",
        "DependsOn": "",
        "DefaultValue": "5986",
        "Required": true
      },
      {
        "Name": "ServerUsername",
        "DisplayName": "Server Username",
        "Type": "Secret",
        "DependsOn": "",
        "DefaultValue": null,
        "Required": false
      },
      {
        "Name": "ServerPassword",
        "DisplayName": "Server Password",
        "Type": "Secret",
        "DependsOn": "",
        "DefaultValue": null,
        "Required": false
      },
      {
        "Name": "ServerUseSsl",
        "DisplayName": "Use SSL",
        "Type": "Bool",
        "DependsOn": "",
        "DefaultValue": "true",
        "Required": true
      }
    ],
    "EntryParameters": [
      {
        "Name": "Port",
        "DisplayName": "Port",
        "Type": "String",
        "RequiredWhen": {
          "HasPrivateKey": false,
          "OnAdd": false,
          "OnRemove": false,
          "OnReenrollment": false
        },
        "DependsOn": "",
        "DefaultValue": "443",
        "Options": ""
      },
      {
        "Name": "IPAddress",
        "DisplayName": "IP Address",
        "Type": "String",
        "RequiredWhen": {
          "HasPrivateKey": false,
          "OnAdd": true,
          "OnRemove": true,
          "OnReenrollment": true
        },
        "DependsOn": "",
        "DefaultValue": "*",
        "Options": ""
      },
      {
        "Name": "HostName",
        "DisplayName": "Host Name",
        "Type": "String",
        "RequiredWhen": {
          "HasPrivateKey": false,
          "OnAdd": false,
          "OnRemove": false,
          "OnReenrollment": false
        },
        "DependsOn": "",
        "DefaultValue": "",
        "Options": ""
      },
      {
        "Name": "SiteName",
        "DisplayName": "IIS Site Name",
        "Type": "String",
        "RequiredWhen": {
          "HasPrivateKey": false,
          "OnAdd": true,
          "OnRemove": true,
          "OnReenrollment": true
        },
        "DependsOn": "",
        "DefaultValue": "Default Web Site",
        "Options": ""
      },
      {
        "Name": "SniFlag",
        "DisplayName": "SNI Support",
        "Type": "MultipleChoice",
        "RequiredWhen": {
          "HasPrivateKey": false,
          "OnAdd": false,
          "OnRemove": false,
          "OnReenrollment": false
        },
        "DependsOn": "",
        "DefaultValue": "0 - No SNI",
        "Options": "0 - No SNI,1 - SNI Enabled,2 - Non SNI Binding,3 - SNI Binding"
      },
      {
        "Name": "Protocol",
        "DisplayName": "Protocol",
        "Type": "MultipleChoice",
        "RequiredWhen": {
          "HasPrivateKey": false,
          "OnAdd": true,
          "OnRemove": true,
          "OnReenrollment": true
        },
        "DependsOn": "",
        "DefaultValue": "https",
        "Options": "https,http"
      },
      {
        "Name": "ProviderName",
        "DisplayName": "Crypto Provider Name",
        "Type": "String",
        "RequiredWhen": {
          "HasPrivateKey": false,
          "OnAdd": false,
          "OnRemove": false,
          "OnReenrollment": false
        },
        "DependsOn": "",
        "DefaultValue": "",
        "Options": ""
      },
      {
        "Name": "SAN",
        "DisplayName": "SAN",
        "Type": "String",
        "RequiredWhen": {
          "HasPrivateKey": false,
          "OnAdd": false,
          "OnRemove": false,
          "OnReenrollment": false
        },
        "DependsOn": "",
        "DefaultValue": "",
        "Options": ""
      }
    ],
    "PasswordOptions": {
      "EntrySupported": false,
      "StoreRequired": false,
      "Style": "Default"
    },
    "StorePathValue": "[\"My\",\"WebHosting\"]",
    "PrivateKeyAllowed": "Required",
    "ServerRequired": true,
    "PowerShell": false,
    "BlueprintAllowed": false,
    "CustomAliasAllowed": "Forbidden"
=======
    "ServerRequired": false,
    "PowerShell": false,
    "BlueprintAllowed": false,
    "CustomAliasAllowed": "Optional"
>>>>>>> 5f11c9aa
  }
]<|MERGE_RESOLUTION|>--- conflicted
+++ resolved
@@ -1260,15 +1260,9 @@
     "CustomAliasAllowed": "Forbidden"
   },
   {
-<<<<<<< HEAD
-    "Name": "Windows Certificate",
-    "ShortName": "WinCert",
-    "Capability": "WinCert",
-=======
     "Name": "K8SCluster",
     "ShortName": "K8SCluster",
     "Capability": "K8SCluster",
->>>>>>> 5f11c9aa
     "LocalStore": false,
     "SupportedOperations": {
       "Add": true,
@@ -1995,48 +1989,6 @@
         "DefaultValue": null,
         "Required": false
       }
-<<<<<<< HEAD
-    ]
-  },
-  {
-    "Name": "K8SCluster",
-    "ShortName": "K8SCluster",
-    "Capability": "K8SCluster",
-    "LocalStore": false,
-    "SupportedOperations": {
-      "Add": true,
-      "Create": true,
-      "Discovery": false,
-      "Enrollment": false,
-      "Remove": true
-    },
-    "Properties": [
-      {
-        "Name": "ServerUsername",
-        "DisplayName": "Server Username",
-        "Type": "Secret",
-        "DependsOn": "",
-        "DefaultValue": null,
-        "Required": false
-      },
-      {
-        "Name": "ServerPassword",
-        "DisplayName": "Server Password",
-        "Type": "Secret",
-        "DependsOn": "",
-        "DefaultValue": null,
-        "Required": true
-      },
-      {
-        "Name": "ServerUseSsl",
-        "DisplayName": "Use SSL",
-        "Type": "Bool",
-        "DependsOn": "",
-        "DefaultValue": "true",
-        "Required": true
-      }
-=======
->>>>>>> 5f11c9aa
     ],
     "EntryParameters": null,
     "PasswordOptions": {
@@ -2048,483 +2000,9 @@
     "StorePathValue": "",
     "PrivateKeyAllowed": "Optional",
     "JobProperties": [],
-<<<<<<< HEAD
-    "ServerRequired": true,
-    "PowerShell": false,
-    "BlueprintAllowed": false,
-    "CustomAliasAllowed": "Required"
-  },
-  {
-    "Name": "K8SJKS",
-    "ShortName": "K8SJKS",
-    "Capability": "K8SJKS",
-    "LocalStore": false,
-    "SupportedOperations": {
-      "Add": true,
-      "Create": true,
-      "Discovery": true,
-      "Enrollment": false,
-      "Remove": true
-    },
-    "Properties": [
-      {
-        "Name": "KubeNamespace",
-        "DisplayName": "KubeNamespace",
-        "Type": "String",
-        "DependsOn": "",
-        "DefaultValue": "default",
-        "Required": false
-      },
-      {
-        "Name": "KubeSecretName",
-        "DisplayName": "KubeSecretName",
-        "Type": "String",
-        "DependsOn": "",
-        "DefaultValue": null,
-        "Required": false
-      },
-      {
-        "Name": "KubeSecretType",
-        "DisplayName": "KubeSecretType",
-        "Type": "String",
-        "DependsOn": "",
-        "DefaultValue": "jks",
-        "Required": true
-      },
-      {
-        "Name": "CertificateDataFieldName",
-        "DisplayName": "CertificateDataFieldName",
-        "Type": "String",
-        "DependsOn": "",
-        "DefaultValue": null,
-        "Required": false
-      },
-      {
-        "Name": "PasswordFieldName",
-        "DisplayName": "PasswordFieldName",
-        "Type": "String",
-        "DependsOn": "",
-        "DefaultValue": "password",
-        "Required": false
-      },
-      {
-        "Name": "PasswordIsK8SSecret",
-        "DisplayName": "PasswordIsK8SSecret",
-        "Type": "Bool",
-        "DependsOn": "",
-        "DefaultValue": "false",
-        "Required": false
-      },
-      {
-        "Name": "StorePasswordPath",
-        "DisplayName": "StorePasswordPath",
-        "Type": "String",
-        "DependsOn": "",
-        "DefaultValue": null,
-        "Required": false
-      },
-      {
-        "Name": "ServerUsername",
-        "DisplayName": "Server Username",
-        "Type": "Secret",
-        "DependsOn": "",
-        "DefaultValue": null,
-        "Required": false
-      },
-      {
-        "Name": "ServerPassword",
-        "DisplayName": "Server Password",
-        "Type": "Secret",
-        "DependsOn": "",
-        "DefaultValue": null,
-        "Required": true
-      },
-      {
-        "Name": "ServerUseSsl",
-        "DisplayName": "Use SSL",
-        "Type": "Bool",
-        "DependsOn": "",
-        "DefaultValue": "true",
-        "Required": true
-      }
-    ],
-    "EntryParameters": null,
-    "PasswordOptions": {
-      "EntrySupported": false,
-      "StoreRequired": true,
-      "Style": "Default"
-    },
-    "StorePathType": "",
-    "StorePathValue": "",
-    "PrivateKeyAllowed": "Optional",
-    "JobProperties": [],
-    "ServerRequired": true,
-    "PowerShell": false,
-    "BlueprintAllowed": false,
-    "CustomAliasAllowed": "Required"
-  },
-  {
-    "Name": "K8SNS",
-    "ShortName": "K8SNS",
-    "Capability": "K8SNS",
-    "LocalStore": false,
-    "SupportedOperations": {
-      "Add": true,
-      "Create": true,
-      "Discovery": true,
-      "Enrollment": false,
-      "Remove": true
-    },
-    "Properties": [
-      {
-        "Name": "KubeNamespace",
-        "DisplayName": "Kube Namespace",
-        "Type": "String",
-        "DependsOn": "",
-        "DefaultValue": "default",
-        "Required": false
-      },
-      {
-        "Name": "ServerUsername",
-        "DisplayName": "Server Username",
-        "Type": "Secret",
-        "DependsOn": "",
-        "DefaultValue": null,
-        "Required": false
-      },
-      {
-        "Name": "ServerPassword",
-        "DisplayName": "Server Password",
-        "Type": "Secret",
-        "DependsOn": "",
-        "DefaultValue": null,
-        "Required": true
-      },
-      {
-        "Name": "ServerUseSsl",
-        "DisplayName": "Use SSL",
-        "Type": "Bool",
-        "DependsOn": "",
-        "DefaultValue": "true",
-        "Required": true
-      }
-    ],
-    "EntryParameters": null,
-    "PasswordOptions": {
-      "EntrySupported": false,
-      "StoreRequired": false,
-      "Style": "Default"
-    },
-    "StorePathType": "",
-    "StorePathValue": "",
-    "PrivateKeyAllowed": "Optional",
-    "JobProperties": [],
-    "ServerRequired": true,
-    "PowerShell": false,
-    "BlueprintAllowed": false,
-    "CustomAliasAllowed": "Required"
-  },
-  {
-    "Name": "K8SPKCS12",
-    "ShortName": "K8SPKCS12",
-    "Capability": "K8SPKCS12",
-    "LocalStore": false,
-    "SupportedOperations": {
-      "Add": true,
-      "Create": true,
-      "Discovery": true,
-      "Enrollment": false,
-      "Remove": true
-    },
-    "Properties": [
-      {
-        "Name": "KubeSecretKey",
-        "DisplayName": "Kube Secret Key",
-        "Type": "String",
-        "DependsOn": "",
-        "DefaultValue": "pfx",
-        "Required": false
-      },
-      {
-        "Name": "PasswordFieldName",
-        "DisplayName": "Password Field Name",
-        "Type": "String",
-        "DependsOn": "",
-        "DefaultValue": "password",
-        "Required": false
-      },
-      {
-        "Name": "PasswordIsK8SSecret",
-        "DisplayName": "Password Is K8S Secret",
-        "Type": "Bool",
-        "DependsOn": "",
-        "DefaultValue": "false",
-        "Required": false
-      },
-      {
-        "Name": "KubeNamespace",
-        "DisplayName": "Kube Namespace",
-        "Type": "String",
-        "DependsOn": "",
-        "DefaultValue": "default",
-        "Required": false
-      },
-      {
-        "Name": "KubeSecretName",
-        "DisplayName": "Kube Secret Name",
-        "Type": "String",
-        "DependsOn": "",
-        "DefaultValue": null,
-        "Required": false
-      },
-      {
-        "Name": "ServerUsername",
-        "DisplayName": "Server Username",
-        "Type": "Secret",
-        "DependsOn": "",
-        "DefaultValue": null,
-        "Required": false
-      },
-      {
-        "Name": "ServerPassword",
-        "DisplayName": "Server Password",
-        "Type": "Secret",
-        "DependsOn": "",
-        "DefaultValue": null,
-        "Required": true
-      },
-      {
-        "Name": "ServerUseSsl",
-        "DisplayName": "Use SSL",
-        "Type": "Bool",
-        "DependsOn": "",
-        "DefaultValue": "true",
-        "Required": true
-      },
-      {
-        "Name": "KubeSecretType",
-        "DisplayName": "Kube Secret Type",
-        "Type": "String",
-        "DependsOn": "",
-        "DefaultValue": "pkcs12",
-        "Required": true
-      },
-      {
-        "Name": "StorePasswordPath",
-        "DisplayName": "StorePasswordPath",
-        "Type": "String",
-        "DependsOn": "",
-        "DefaultValue": null,
-        "Required": false
-      }
-    ],
-    "EntryParameters": null,
-    "PasswordOptions": {
-      "EntrySupported": false,
-      "StoreRequired": true,
-      "Style": "Default"
-    },
-    "StorePathType": "",
-    "StorePathValue": "",
-    "PrivateKeyAllowed": "Optional",
-    "JobProperties": [],
-    "ServerRequired": true,
-    "PowerShell": false,
-    "BlueprintAllowed": false,
-    "CustomAliasAllowed": "Required"
-  },
-  {
-    "Name": "IIS Bound Certificate",
-    "ShortName": "IISU",
-    "Capability": "IISU",
-    "LocalStore": false,
-    "SupportedOperations": {
-      "Add": true,
-      "Create": false,
-      "Discovery": false,
-      "Enrollment": true,
-      "Remove": true
-    },
-    "Properties": [
-      {
-        "Name": "spnwithport",
-        "DisplayName": "SPN With Port",
-        "Type": "Bool",
-        "DependsOn": "",
-        "DefaultValue": "false",
-        "Required": false
-      },
-      {
-        "Name": "WinRm Protocol",
-        "DisplayName": "WinRm Protocol",
-        "Type": "MultipleChoice",
-        "DependsOn": "",
-        "DefaultValue": "https,http",
-        "Required": true
-      },
-      {
-        "Name": "WinRm Port",
-        "DisplayName": "WinRm Port",
-        "Type": "String",
-        "DependsOn": "",
-        "DefaultValue": "5986",
-        "Required": true
-      },
-      {
-        "Name": "ServerUsername",
-        "DisplayName": "Server Username",
-        "Type": "Secret",
-        "DependsOn": "",
-        "DefaultValue": null,
-        "Required": false
-      },
-      {
-        "Name": "ServerPassword",
-        "DisplayName": "Server Password",
-        "Type": "Secret",
-        "DependsOn": "",
-        "DefaultValue": null,
-        "Required": false
-      },
-      {
-        "Name": "ServerUseSsl",
-        "DisplayName": "Use SSL",
-        "Type": "Bool",
-        "DependsOn": "",
-        "DefaultValue": "true",
-        "Required": true
-      }
-    ],
-    "EntryParameters": [
-      {
-        "Name": "Port",
-        "DisplayName": "Port",
-        "Type": "String",
-        "RequiredWhen": {
-          "HasPrivateKey": false,
-          "OnAdd": false,
-          "OnRemove": false,
-          "OnReenrollment": false
-        },
-        "DependsOn": "",
-        "DefaultValue": "443",
-        "Options": ""
-      },
-      {
-        "Name": "IPAddress",
-        "DisplayName": "IP Address",
-        "Type": "String",
-        "RequiredWhen": {
-          "HasPrivateKey": false,
-          "OnAdd": true,
-          "OnRemove": true,
-          "OnReenrollment": true
-        },
-        "DependsOn": "",
-        "DefaultValue": "*",
-        "Options": ""
-      },
-      {
-        "Name": "HostName",
-        "DisplayName": "Host Name",
-        "Type": "String",
-        "RequiredWhen": {
-          "HasPrivateKey": false,
-          "OnAdd": false,
-          "OnRemove": false,
-          "OnReenrollment": false
-        },
-        "DependsOn": "",
-        "DefaultValue": "",
-        "Options": ""
-      },
-      {
-        "Name": "SiteName",
-        "DisplayName": "IIS Site Name",
-        "Type": "String",
-        "RequiredWhen": {
-          "HasPrivateKey": false,
-          "OnAdd": true,
-          "OnRemove": true,
-          "OnReenrollment": true
-        },
-        "DependsOn": "",
-        "DefaultValue": "Default Web Site",
-        "Options": ""
-      },
-      {
-        "Name": "SniFlag",
-        "DisplayName": "SNI Support",
-        "Type": "MultipleChoice",
-        "RequiredWhen": {
-          "HasPrivateKey": false,
-          "OnAdd": false,
-          "OnRemove": false,
-          "OnReenrollment": false
-        },
-        "DependsOn": "",
-        "DefaultValue": "0 - No SNI",
-        "Options": "0 - No SNI,1 - SNI Enabled,2 - Non SNI Binding,3 - SNI Binding"
-      },
-      {
-        "Name": "Protocol",
-        "DisplayName": "Protocol",
-        "Type": "MultipleChoice",
-        "RequiredWhen": {
-          "HasPrivateKey": false,
-          "OnAdd": true,
-          "OnRemove": true,
-          "OnReenrollment": true
-        },
-        "DependsOn": "",
-        "DefaultValue": "https",
-        "Options": "https,http"
-      },
-      {
-        "Name": "ProviderName",
-        "DisplayName": "Crypto Provider Name",
-        "Type": "String",
-        "RequiredWhen": {
-          "HasPrivateKey": false,
-          "OnAdd": false,
-          "OnRemove": false,
-          "OnReenrollment": false
-        },
-        "DependsOn": "",
-        "DefaultValue": "",
-        "Options": ""
-      },
-      {
-        "Name": "SAN",
-        "DisplayName": "SAN",
-        "Type": "String",
-        "RequiredWhen": {
-          "HasPrivateKey": false,
-          "OnAdd": false,
-          "OnRemove": false,
-          "OnReenrollment": false
-        },
-        "DependsOn": "",
-        "DefaultValue": "",
-        "Options": ""
-      }
-    ],
-    "PasswordOptions": {
-      "EntrySupported": false,
-      "StoreRequired": false,
-      "Style": "Default"
-    },
-    "StorePathValue": "[\"My\",\"WebHosting\"]",
-    "PrivateKeyAllowed": "Required",
-    "ServerRequired": true,
-    "PowerShell": false,
-    "BlueprintAllowed": false,
-    "CustomAliasAllowed": "Forbidden"
-=======
     "ServerRequired": false,
     "PowerShell": false,
     "BlueprintAllowed": false,
     "CustomAliasAllowed": "Optional"
->>>>>>> 5f11c9aa
   }
 ]