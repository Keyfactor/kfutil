[
  {
    "BlueprintAllowed": false,
    "Capability": "AKV",
    "CustomAliasAllowed": "Optional",
    "EntryParameters": [],
    "JobProperties": [],
    "LocalStore": false,
    "Name": "Azure Keyvault",
    "PasswordOptions": {
      "EntrySupported": false,
      "StoreRequired": false,
      "Style": "Default"
    },
    "PowerShell": false,
    "PrivateKeyAllowed": "Optional",
    "Properties": [
      {
        "Name": "TenantId",
        "DisplayName": "Tenant Id",
        "Type": "String",
        "DependsOn": "",
        "Required": false
      },
      {
        "Name": "SkuType",
        "DisplayName": "SKU Type",
        "Type": "MultipleChoice",
        "DependsOn": "",
        "DefaultValue": "standard,premium",
        "Required": false
      },
      {
        "Name": "VaultRegion",
        "DisplayName": "Vault Region",
        "Type": "MultipleChoice",
        "DependsOn": "",
        "DefaultValue": "eastus,eastus2,westus2,westus3,westus",
        "Required": false
      },
      {
        "Name": "AzureCloud",
        "DisplayName": "Azure Cloud",
        "Type": "MultipleChoice",
        "DependsOn": "",
        "DefaultValue": "public,china,government",
        "Required": false
      },
      {
        "Name": "PrivateEndpoint",
        "DisplayName": "Private KeyVault Endpoint",
        "Type": "String",
        "DependsOn": "",
        "Required": false
      }
    ],
    "ServerRequired": true,
    "ShortName": "AKV",
    "StorePathType": "",
    "StorePathValue": "",
    "SupportedOperations": {
      "Add": true,
      "Create": true,
      "Discovery": true,
      "Enrollment": false,
      "Remove": true
    }
  },
  {
    "Name": "AWS Certificate Manager",
    "ShortName": "AWS-ACM",
    "Capability": "AWS-ACM",
    "LocalStore": false,
    "SupportedOperations": {
      "Add": true,
      "Create": false,
      "Discovery": false,
      "Enrollment": false,
      "Remove": true
    },
    "Properties": [
      {
        "Name": "UseEC2AssumeRole",
        "DisplayName": "Assume new Account / Role in EC2",
        "Type": "Bool",
        "DependsOn": null,
        "DefaultValue": "false",
        "Required": true
      },
      {
        "Name": "UseOAuth",
        "DisplayName": "Use OAuth 2.0 Provider",
        "Type": "Bool",
        "DependsOn": null,
        "DefaultValue": "false",
        "Required": true
      },
      {
        "Name": "UseIAM",
        "DisplayName": "Use IAM User Auth",
        "Type": "Bool",
        "DependsOn": null,
        "DefaultValue": "false",
        "Required": true
      },
      {
        "Name": "EC2AssumeRole",
        "DisplayName": "AWS Role to Assume (EC2)",
        "Type": "String",
        "DependsOn": "UseEC2AssumeRole",
        "DefaultValue": null,
        "Required": false
      },
      {
        "Name": "OAuthScope",
        "DisplayName": "OAuth Scope",
        "Type": "String",
        "DependsOn": "UseOAuth",
        "DefaultValue": null,
        "Required": false
      },
      {
        "Name": "OAuthGrantType",
        "DisplayName": "OAuth Grant Type",
        "Type": "String",
        "DependsOn": "UseOAuth",
        "DefaultValue": "client_credentials",
        "Required": false
      },
      {
        "Name": "OAuthUrl",
        "DisplayName": "OAuth Url",
        "Type": "String",
        "DependsOn": "UseOAuth",
        "DefaultValue": "https://***/oauth2/default/v1/token",
        "Required": false
      },
      {
        "Name": "IAMAssumeRole",
        "DisplayName": "AWS Role to Assume (IAM)",
        "Type": "String",
        "DependsOn": "UseIAM",
        "DefaultValue": null,
        "Required": false
      },
      {
        "Name": "OAuthAssumeRole",
        "DisplayName": "AWS Role to Assume (OAuth)",
        "Type": "String",
        "DependsOn": "UseOAuth",
        "DefaultValue": null,
        "Required": false
      },
      {
        "Name": "ExternalId",
        "DisplayName": "sts:ExternalId",
        "Type": "String",
        "DependsOn": null,
        "DefaultValue": null,
        "Required": false
      },
      {
        "Name": "ServerUsername",
        "DisplayName": "Server Username",
        "Type": "Secret",
        "DependsOn": null,
        "DefaultValue": null,
        "Required": false
      },
      {
        "Name": "ServerPassword",
        "DisplayName": "Server Password",
        "Type": "Secret",
        "DependsOn": null,
        "DefaultValue": null,
        "Required": false
      },
      {
        "Name": "ServerUseSsl",
        "DisplayName": "Use SSL",
        "Type": "Bool",
        "DependsOn": null,
        "DefaultValue": "true",
        "Required": true
      }
    ],
    "EntryParameters": [
      {
        "Name": "AWS Region",
        "DisplayName": "AWS Region",
        "Type": "String",
        "RequiredWhen": {
          "HasPrivateKey": false,
          "OnAdd": true,
          "OnRemove": false,
          "OnReenrollment": false
        }
      }
    ],
    "PasswordOptions": {
      "EntrySupported": false,
      "StoreRequired": false,
      "Style": "Default"
    },
    "PrivateKeyAllowed": "Required",
    "ServerRequired": true,
    "PowerShell": false,
    "BlueprintAllowed": true,
    "CustomAliasAllowed": "Optional"
  },
  {
    "Name": "Akamai Certificate Provisioning Service",
    "ShortName": "Akamai",
    "Capability": "Akamai",
    "LocalStore": false,
    "SupportedOperations": {
      "Add": false,
      "Create": false,
      "Discovery": false,
      "Enrollment": true,
      "Remove": false
    },
    "Properties": [
      {
        "StoreTypeId;omitempty": 0,
        "Name": "access_token",
        "DisplayName": "Access Token",
        "Type": "Secret",
        "DependsOn": null,
        "DefaultValue": null,
        "Required": true
      },
      {
        "StoreTypeId;omitempty": 0,
        "Name": "client_token",
        "DisplayName": "Client Token",
        "Type": "Secret",
        "DependsOn": null,
        "DefaultValue": null,
        "Required": true
      },
      {
        "StoreTypeId;omitempty": 0,
        "Name": "client_secret",
        "DisplayName": "Client Secret",
        "Type": "Secret",
        "DependsOn": null,
        "DefaultValue": null,
        "Required": true
      }
    ],
    "EntryParameters": [
      {
        "StoreTypeId;omitempty": 0,
        "Name": "EnrollmentId",
        "DisplayName": "Enrollment ID",
        "Type": "String",
        "RequiredWhen": {
          "HasPrivateKey": false,
          "OnAdd": false,
          "OnRemove": false,
          "OnReenrollment": false
        }
      },
      {
        "StoreTypeId;omitempty": 0,
        "Name": "ContractId",
        "DisplayName": "Contract ID",
        "Type": "String",
        "RequiredWhen": {
          "HasPrivateKey": false,
          "OnAdd": false,
          "OnRemove": false,
          "OnReenrollment": true
        },
        "DefaultValue": null
      },
      {
        "StoreTypeId;omitempty": 0,
        "Name": "Sans",
        "DisplayName": "SANs",
        "Type": "String",
        "RequiredWhen": {
          "HasPrivateKey": false,
          "OnAdd": false,
          "OnRemove": false,
          "OnReenrollment": true
        }
      },
      {
        "StoreTypeId;omitempty": 0,
        "Name": "admin-addressLineOne",
        "DisplayName": "Admin - Address Line 1",
        "Type": "String",
        "RequiredWhen": {
          "HasPrivateKey": false,
          "OnAdd": false,
          "OnRemove": false,
          "OnReenrollment": true
        },
        "DefaultValue": null
      },
      {
        "StoreTypeId;omitempty": 0,
        "Name": "admin-addressLineTwo",
        "DisplayName": "Admin - Address Line 2",
        "Type": "String",
        "RequiredWhen": {
          "HasPrivateKey": false,
          "OnAdd": false,
          "OnRemove": false,
          "OnReenrollment": false
        }
      },
      {
        "StoreTypeId;omitempty": 0,
        "Name": "admin-city",
        "DisplayName": "Admin - City",
        "Type": "String",
        "RequiredWhen": {
          "HasPrivateKey": false,
          "OnAdd": false,
          "OnRemove": false,
          "OnReenrollment": true
        },
        "DefaultValue": null
      },
      {
        "StoreTypeId;omitempty": 0,
        "Name": "admin-country",
        "DisplayName": "Admin - Country",
        "Type": "String",
        "RequiredWhen": {
          "HasPrivateKey": false,
          "OnAdd": false,
          "OnRemove": false,
          "OnReenrollment": true
        },
        "DefaultValue": null
      },
      {
        "StoreTypeId;omitempty": 0,
        "Name": "admin-email",
        "DisplayName": "Admin - Email",
        "Type": "String",
        "RequiredWhen": {
          "HasPrivateKey": false,
          "OnAdd": false,
          "OnRemove": false,
          "OnReenrollment": true
        },
        "DefaultValue": null
      },
      {
        "StoreTypeId;omitempty": 0,
        "Name": "admin-firstName",
        "DisplayName": "Admin - First Name",
        "Type": "String",
        "RequiredWhen": {
          "HasPrivateKey": false,
          "OnAdd": false,
          "OnRemove": false,
          "OnReenrollment": true
        },
        "DefaultValue": null
      },
      {
        "StoreTypeId;omitempty": 0,
        "Name": "admin-lastName",
        "DisplayName": "Admin - Last Name",
        "Type": "String",
        "RequiredWhen": {
          "HasPrivateKey": false,
          "OnAdd": false,
          "OnRemove": false,
          "OnReenrollment": true
        },
        "DefaultValue": null
      },
      {
        "StoreTypeId;omitempty": 0,
        "Name": "admin-organizationName",
        "DisplayName": "Admin - Organization Name",
        "Type": "String",
        "RequiredWhen": {
          "HasPrivateKey": false,
          "OnAdd": false,
          "OnRemove": false,
          "OnReenrollment": true
        },
        "DefaultValue": null
      },
      {
        "StoreTypeId;omitempty": 0,
        "Name": "admin-phone",
        "DisplayName": "Admin - Phone",
        "Type": "String",
        "RequiredWhen": {
          "HasPrivateKey": false,
          "OnAdd": false,
          "OnRemove": false,
          "OnReenrollment": true
        },
        "DefaultValue": null
      },
      {
        "StoreTypeId;omitempty": 0,
        "Name": "admin-postalCode",
        "DisplayName": "Admin - Postal Code",
        "Type": "String",
        "RequiredWhen": {
          "HasPrivateKey": false,
          "OnAdd": false,
          "OnRemove": false,
          "OnReenrollment": true
        },
        "DefaultValue": null
      },
      {
        "StoreTypeId;omitempty": 0,
        "Name": "admin-region",
        "DisplayName": "Admin - Region",
        "Type": "String",
        "RequiredWhen": {
          "HasPrivateKey": false,
          "OnAdd": false,
          "OnRemove": false,
          "OnReenrollment": true
        },
        "DefaultValue": null
      },
      {
        "StoreTypeId;omitempty": 0,
        "Name": "admin-title",
        "DisplayName": "Admin - Title",
        "Type": "String",
        "RequiredWhen": {
          "HasPrivateKey": false,
          "OnAdd": false,
          "OnRemove": false,
          "OnReenrollment": true
        },
        "DefaultValue": null
      },
      {
        "StoreTypeId;omitempty": 0,
        "Name": "org-addressLineOne",
        "DisplayName": "Org - Address Line 1",
        "Type": "String",
        "RequiredWhen": {
          "HasPrivateKey": false,
          "OnAdd": false,
          "OnRemove": false,
          "OnReenrollment": true
        },
        "DefaultValue": null
      },
      {
        "StoreTypeId;omitempty": 0,
        "Name": "org-addressLineTwo",
        "DisplayName": "Org - Address Line 2",
        "Type": "String",
        "RequiredWhen": {
          "HasPrivateKey": false,
          "OnAdd": false,
          "OnRemove": false,
          "OnReenrollment": false
        }
      },
      {
        "StoreTypeId;omitempty": 0,
        "Name": "org-city",
        "DisplayName": "Org - City",
        "Type": "String",
        "RequiredWhen": {
          "HasPrivateKey": false,
          "OnAdd": false,
          "OnRemove": false,
          "OnReenrollment": true
        },
        "DefaultValue": null
      },
      {
        "StoreTypeId;omitempty": 0,
        "Name": "org-country",
        "DisplayName": "Org - Country",
        "Type": "String",
        "RequiredWhen": {
          "HasPrivateKey": false,
          "OnAdd": false,
          "OnRemove": false,
          "OnReenrollment": true
        },
        "DefaultValue": null
      },
      {
        "StoreTypeId;omitempty": 0,
        "Name": "org-organizationName",
        "DisplayName": "Org - Organization Name",
        "Type": "String",
        "RequiredWhen": {
          "HasPrivateKey": false,
          "OnAdd": false,
          "OnRemove": false,
          "OnReenrollment": true
        },
        "DefaultValue": null
      },
      {
        "StoreTypeId;omitempty": 0,
        "Name": "org-phone",
        "DisplayName": "Org - Phone",
        "Type": "String",
        "RequiredWhen": {
          "HasPrivateKey": false,
          "OnAdd": false,
          "OnRemove": false,
          "OnReenrollment": true
        },
        "DefaultValue": null
      },
      {
        "StoreTypeId;omitempty": 0,
        "Name": "org-postalCode",
        "DisplayName": "Org - Postal Code",
        "Type": "String",
        "RequiredWhen": {
          "HasPrivateKey": false,
          "OnAdd": false,
          "OnRemove": false,
          "OnReenrollment": true
        },
        "DefaultValue": null
      },
      {
        "StoreTypeId;omitempty": 0,
        "Name": "org-region",
        "DisplayName": "Org - Region",
        "Type": "String",
        "RequiredWhen": {
          "HasPrivateKey": false,
          "OnAdd": false,
          "OnRemove": false,
          "OnReenrollment": true
        },
        "DefaultValue": null
      },
      {
        "StoreTypeId;omitempty": 0,
        "Name": "tech-addressLineOne",
        "DisplayName": "Tech - Address Line 1",
        "Type": "String",
        "RequiredWhen": {
          "HasPrivateKey": false,
          "OnAdd": false,
          "OnRemove": false,
          "OnReenrollment": true
        },
        "DefaultValue": null
      },
      {
        "StoreTypeId;omitempty": 0,
        "Name": "tech-addressLineTwo",
        "DisplayName": "Tech - Address Line 2",
        "Type": "String",
        "RequiredWhen": {
          "HasPrivateKey": false,
          "OnAdd": false,
          "OnRemove": false,
          "OnReenrollment": false
        }
      },
      {
        "StoreTypeId;omitempty": 0,
        "Name": "tech-city",
        "DisplayName": "Tech - City",
        "Type": "String",
        "RequiredWhen": {
          "HasPrivateKey": false,
          "OnAdd": false,
          "OnRemove": false,
          "OnReenrollment": true
        },
        "DefaultValue": null
      },
      {
        "StoreTypeId;omitempty": 0,
        "Name": "tech-country",
        "DisplayName": "Tech - Country",
        "Type": "String",
        "RequiredWhen": {
          "HasPrivateKey": false,
          "OnAdd": false,
          "OnRemove": false,
          "OnReenrollment": true
        },
        "DefaultValue": null
      },
      {
        "StoreTypeId;omitempty": 0,
        "Name": "tech-email",
        "DisplayName": "Tech - Email",
        "Type": "String",
        "RequiredWhen": {
          "HasPrivateKey": false,
          "OnAdd": false,
          "OnRemove": false,
          "OnReenrollment": true
        },
        "DefaultValue": null
      },
      {
        "StoreTypeId;omitempty": 0,
        "Name": "tech-firstName",
        "DisplayName": "Tech - First Name",
        "Type": "String",
        "RequiredWhen": {
          "HasPrivateKey": false,
          "OnAdd": false,
          "OnRemove": false,
          "OnReenrollment": true
        },
        "DefaultValue": null
      },
      {
        "StoreTypeId;omitempty": 0,
        "Name": "tech-lastName",
        "DisplayName": "Tech - Last Name",
        "Type": "String",
        "RequiredWhen": {
          "HasPrivateKey": false,
          "OnAdd": false,
          "OnRemove": false,
          "OnReenrollment": true
        },
        "DefaultValue": null
      },
      {
        "StoreTypeId;omitempty": 0,
        "Name": "tech-organizationName",
        "DisplayName": "Tech - Organization Name",
        "Type": "String",
        "RequiredWhen": {
          "HasPrivateKey": false,
          "OnAdd": false,
          "OnRemove": false,
          "OnReenrollment": true
        },
        "DefaultValue": null
      },
      {
        "StoreTypeId;omitempty": 0,
        "Name": "tech-phone",
        "DisplayName": "Tech - Phone",
        "Type": "String",
        "RequiredWhen": {
          "HasPrivateKey": false,
          "OnAdd": false,
          "OnRemove": false,
          "OnReenrollment": true
        },
        "DefaultValue": null
      },
      {
        "StoreTypeId;omitempty": 0,
        "Name": "tech-postalCode",
        "DisplayName": "Tech - Postal Code",
        "Type": "String",
        "RequiredWhen": {
          "HasPrivateKey": false,
          "OnAdd": false,
          "OnRemove": false,
          "OnReenrollment": true
        },
        "DefaultValue": null
      },
      {
        "StoreTypeId;omitempty": 0,
        "Name": "tech-region",
        "DisplayName": "Tech - Region",
        "Type": "String",
        "RequiredWhen": {
          "HasPrivateKey": false,
          "OnAdd": false,
          "OnRemove": false,
          "OnReenrollment": true
        },
        "DefaultValue": null
      },
      {
        "StoreTypeId;omitempty": 0,
        "Name": "tech-title",
        "DisplayName": "Tech - Title",
        "Type": "String",
        "RequiredWhen": {
          "HasPrivateKey": false,
          "OnAdd": false,
          "OnRemove": false,
          "OnReenrollment": true
        },
        "DefaultValue": null
      }
    ],
    "PasswordOptions": {
      "EntrySupported": false,
      "StoreRequired": false,
      "Style": "Default"
    },
    "StorePathType": "MultipleChoice",
    "StorePathValue": "[\"Production\",\"Staging\"]",
    "PrivateKeyAllowed": "Forbidden",
    "ServerRequired": false,
    "PowerShell": false,
    "BlueprintAllowed": false,
    "CustomAliasAllowed": "Forbidden"
  },
  {
    "Name": "Azure Application Gateway Certificate Binding",
    "ShortName": "AppGwBin",
    "Capability": "AzureAppGwBin",
    "LocalStore": false,
    "ClientMachineDescription": "The Azure Tenant (directory) ID that owns the Service Principal.",
    "StorePathDescription": "Azure resource ID of the application gateway, following the format: /subscriptions/<subscription-id>/resourceGroups/<resource-group-name>/providers/Microsoft.Network/applicationGateways/<application-gateway-name>.",
    "SupportedOperations": {
      "Add": true,
      "Remove": false,
      "Enrollment": false,
      "Discovery": true,
      "Inventory": false
    },
    "Properties": [
      {
        "Name": "ServerUsername",
        "DisplayName": "Server Username",
        "Type": "Secret",
        "Description": "Application ID of the service principal, representing the identity used for managing the Application Gateway.",
        "Required": false
      },
      {
        "Name": "ServerPassword",
        "DisplayName": "Server Password",
        "Type": "Secret",
        "Description": "A Client Secret that the extension will use to authenticate with the Azure Resource Management API for managing Application Gateway certificates, OR the password that encrypts the private key in ClientCertificate",
        "Required": false
      },
      {
        "Name": "ClientCertificate",
        "DisplayName": "Client Certificate",
        "Type": "Secret",
        "Description": "The client certificate used to authenticate with Azure Resource Management API for managing Application Gateway certificates. See the [requirements](#client-certificate-or-client-secret) for more information.",
        "Required": false
      },
      {
        "Name": "AzureCloud",
        "DisplayName": "Azure Global Cloud Authority Host",
        "Type": "MultipleChoice",
        "DefaultValue": "public,china,germany,government",
        "Description": "Specifies the Azure Cloud instance used by the organization.",
        "Required": false
      },
      {
        "Name": "ServerUseSsl",
        "DisplayName": "Use SSL",
        "Type": "Bool",
        "DefaultValue": "true",
        "Description": "Specifies whether SSL should be used for communication with the server. Set to 'true' to enable SSL, and 'false' to disable it.",
        "Required": true
      }
    ],
    "PasswordOptions": {
      "EntrySupported": false,
      "StoreRequired": false,
      "Style": "Default"
    },
    "PrivateKeyAllowed": "Required",
    "ServerRequired": true,
    "PowerShell": false,
    "BlueprintAllowed": false,
    "CustomAliasAllowed": "Required"
  },
  {
    "Name": "Azure App Registration (Application)",
    "ShortName": "AzureApp",
    "Capability": "AzureApp",
    "LocalStore": false,
    "ClientMachineDescription": "The Azure Tenant (directory) ID that owns the Service Principal.",
    "StorePathDescription": "The Application ID of the target Application/Service Principal that will be managed by the Azure App Registration and Enterprise Application Orchestrator extension.",
    "SupportedOperations": {
      "Add": true,
      "Remove": true,
      "Enrollment": false,
      "Discovery": true,
      "Inventory": true
    },
    "Properties": [
      {
        "Name": "ServerUsername",
        "DisplayName": "Server Username",
        "Type": "Secret",
        "Description": "The Application ID of the Service Principal used to authenticate with Microsoft Graph for managing Application/Service Principal certificates.",
        "Required": true
      },
      {
        "Name": "ServerPassword",
        "DisplayName": "Server Password",
        "Type": "Secret",
        "Description": "A Client Secret that the extension will use to authenticate with Microsoft Graph for managing Application/Service Principal certificates, OR the password that encrypts the private key in ClientCertificate. If Client Cert Auth is used _and_ the Client Certificate's private key is not encrypted, you **must** select 'No Value' for this field.",
        "Required": false
      },
      {
        "Name": "ClientCertificate",
        "DisplayName": "Client Certificate",
        "Type": "Secret",
        "Description": "The client certificate used to authenticate with Microsoft Graph for managing Application/Service Principal certificates. See the [requirements](#client-certificate-or-client-secret) for more information. If Client Certificate Auth is not used, you **must** select 'No Value' for this field.",
        "Required": false
      },
      {
        "Name": "AzureCloud",
        "DisplayName": "Azure Global Cloud Authority Host",
        "Type": "MultipleChoice",
        "DefaultValue": "public,china,germany,government",
        "Description": "Specifies the Azure Cloud instance used by the organization.",
        "Required": false
      },
      {
        "Name": "ServerUseSsl",
        "DisplayName": "Use SSL",
        "Type": "Bool",
        "DefaultValue": "true",
        "Description": "Specifies whether SSL should be used for communication with the server. Set to 'true' to enable SSL, and 'false' to disable it.",
        "Required": true
      }
    ],
    "PasswordOptions": {
      "EntrySupported": false,
      "StoreRequired": false,
      "Style": "Default"
    },
    "PrivateKeyAllowed": "Forbidden",
    "ServerRequired": true,
    "PowerShell": false,
    "BlueprintAllowed": false,
    "CustomAliasAllowed": "Required"
  },
  {
    "Name": "Azure App Registration 2 (Application)",
    "ShortName": "AzureApp2",
    "Capability": "AzureApp2",
    "LocalStore": false,
    "ClientMachineDescription": "The Azure Tenant (directory) ID where the Application is instantiated",
    "StorePathDescription": "The Object ID of the target Application/App Registration that will be managed by the Azure App Registration and Enterprise Application Orchestrator extension.",
    "SupportedOperations": {
      "Add": true,
      "Remove": true,
      "Enrollment": false,
      "Discovery": true,
      "Inventory": true
    },
    "Properties": [
      {
        "Name": "ServerUsername",
        "DisplayName": "Server Username",
        "Type": "Secret",
        "Description": "The Application ID of the Service Principal used to authenticate with Microsoft Graph for managing Application/App Registration certificates.",
        "Required": true
      },
      {
        "Name": "ServerPassword",
        "DisplayName": "Server Password",
        "DependsOn": "ServerUsername",
        "Type": "Secret",
        "Description": "A Client Secret that the extension will use to authenticate with Microsoft Graph for managing Application/App Registration certificates. If Client Certificate Auth is used, you **must** select 'No Value'.",
        "Required": false
      },
      {
        "Name": "ClientCertificate",
        "DisplayName": "Client Certificate",
        "DependsOn": "ServerUsername",
        "Type": "Secret",
        "Description": "The client certificate used to authenticate with Microsoft Graph for managing Application/App Registrations certificates. See the [requirements](#client-certificate-or-client-secret) for more information. If Client Certificate Auth is not used, you **must** check 'No Value'.",
        "Required": false
      },
      {
        "Name": "ClientCertificatePassword",
        "DisplayName": "Client Certificate Password",
        "DependsOn": "ClientCertificate",
        "Type": "Secret",
        "Description": "The (optional) password that encrypts the private key in ClientCertificate.  If Client Certificate Auth is not used, you **must** check 'No Value'.",
        "Required": false
      },
      {
        "Name": "AzureCloud",
        "DisplayName": "Azure Global Cloud Authority Host",
        "Type": "MultipleChoice",
        "DefaultValue": "public,china,germany,government",
        "Description": "Specifies the Azure Cloud instance used by the organization.",
        "Required": false
      }
    ],
    "PasswordOptions": {
      "EntrySupported": false,
      "StoreRequired": false,
      "Style": "Default"
    },
    "PrivateKeyAllowed": "Forbidden",
    "ServerRequired": true,
    "PowerShell": false,
    "BlueprintAllowed": false,
    "CustomAliasAllowed": "Required"
  },
  {
    "Name": "Azure Application Gateway Certificate",
    "ShortName": "AzureAppGw",
    "Capability": "AzureAppGw",
    "LocalStore": false,
    "ClientMachineDescription": "The Azure Tenant (directory) ID that owns the Service Principal.",
    "StorePathDescription": "Azure resource ID of the application gateway, following the format: /subscriptions/<subscription-id>/resourceGroups/<resource-group-name>/providers/Microsoft.Network/applicationGateways/<application-gateway-name>.",
    "SupportedOperations": {
      "Add": true,
      "Remove": true,
      "Enrollment": false,
      "Discovery": true,
      "Inventory": true
    },
    "Properties": [
      {
        "Name": "ServerUsername",
        "DisplayName": "Server Username",
        "Type": "Secret",
        "Description": "Application ID of the service principal, representing the identity used for managing the Application Gateway.",
        "Required": false
      },
      {
        "Name": "ServerPassword",
        "DisplayName": "Server Password",
        "Type": "Secret",
        "Description": "A Client Secret that the extension will use to authenticate with the Azure Resource Management API for managing Application Gateway certificates, OR the password that encrypts the private key in ClientCertificate",
        "Required": false
      },
      {
        "Name": "ClientCertificate",
        "DisplayName": "Client Certificate",
        "Type": "Secret",
        "Description": "The client certificate used to authenticate with Azure Resource Management API for managing Application Gateway certificates. See the [requirements](#client-certificate-or-client-secret) for more information.",
        "Required": false
      },
      {
        "Name": "AzureCloud",
        "DisplayName": "Azure Global Cloud Authority Host",
        "Type": "MultipleChoice",
        "DefaultValue": "public,china,germany,government",
        "Description": "Specifies the Azure Cloud instance used by the organization.",
        "Required": false
      },
      {
        "Name": "ServerUseSsl",
        "DisplayName": "Use SSL",
        "Type": "Bool",
        "DefaultValue": "true",
        "Description": "Specifies whether SSL should be used for communication with the server. Set to 'true' to enable SSL, and 'false' to disable it.",
        "Required": true
      }
    ],
    "PasswordOptions": {
      "EntrySupported": false,
      "StoreRequired": false,
      "Style": "Default"
    },
    "PrivateKeyAllowed": "Required",
    "ServerRequired": true,
    "PowerShell": false,
    "BlueprintAllowed": false,
    "CustomAliasAllowed": "Required"
  },
  {
    "Name": "Azure Enterprise Application (Service Principal)",
    "ShortName": "AzureSP",
    "Capability": "AzureSP",
    "LocalStore": false,
    "ClientMachineDescription": "The Azure Tenant (directory) ID that owns the Service Principal.",
    "StorePathDescription": "The Application ID of the target Application/Service Principal that will be managed by the Azure App Registration and Enterprise Application Orchestrator extension.",
    "SupportedOperations": {
      "Add": true,
      "Remove": true,
      "Enrollment": false,
      "Discovery": true,
      "Inventory": true
    },
    "Properties": [
      {
        "Name": "ServerUsername",
        "DisplayName": "Server Username",
        "Type": "Secret",
        "Description": "The Application ID of the Service Principal used to authenticate with Microsoft Graph for managing Application/Service Principal certificates.",
        "Required": true
      },
      {
        "Name": "ServerPassword",
        "DisplayName": "Server Password",
        "Type": "Secret",
        "Description": "A Client Secret that the extension will use to authenticate with Microsoft Graph for managing Application/Service Principal certificates, OR the password that encrypts the private key in ClientCertificate. If Client Cert Auth is used _and_ the Client Certificate's private key is not encrypted, you **must** select 'No Value' for this field.",
        "Required": false
      },
      {
        "Name": "ClientCertificate",
        "DisplayName": "Client Certificate",
        "Type": "Secret",
        "Description": "The client certificate used to authenticate with Microsoft Graph for managing Application/Service Principal certificates. See the [requirements](#client-certificate-or-client-secret) for more information. If Client Certificate Auth is not used, you **must** select 'No Value' for this field.",
        "Required": false
      },
      {
        "Name": "AzureCloud",
        "DisplayName": "Azure Global Cloud Authority Host",
        "Type": "MultipleChoice",
        "DefaultValue": "public,china,germany,government",
        "Description": "Specifies the Azure Cloud instance used by the organization.",
        "Required": false
      },
      {
        "Name": "ServerUseSsl",
        "DisplayName": "Use SSL",
        "Type": "Bool",
        "DefaultValue": "true",
        "Description": "Specifies whether SSL should be used for communication with the server. Set to 'true' to enable SSL, and 'false' to disable it.",
        "Required": true
      }
    ],
    "PasswordOptions": {
      "EntrySupported": false,
      "StoreRequired": false,
      "Style": "Default"
    },
    "PrivateKeyAllowed": "Required",
    "ServerRequired": true,
    "PowerShell": false,
    "BlueprintAllowed": false,
    "CustomAliasAllowed": "Required"
  },
  {
    "Name": "Azure Enterprise Application 2 (Service Principal)",
    "ShortName": "AzureSP2",
    "Capability": "AzureSP2",
    "LocalStore": false,
    "ClientMachineDescription": "The Azure Tenant (directory) ID where the Service Principal is instantiated",
    "StorePathDescription": "The Object ID of the target Service Principal/Enterprise Application that will be managed by the Azure App Registration and Enterprise Application Orchestrator extension.",
    "SupportedOperations": {
      "Add": true,
      "Remove": true,
      "Enrollment": false,
      "Discovery": true,
      "Inventory": true
    },
    "Properties": [
      {
        "Name": "ServerUsername",
        "DisplayName": "Server Username",
        "Type": "Secret",
        "Description": "The Application ID of the Service Principal used to authenticate with Microsoft Graph for managing Service Principal/Enterprise Application certificates.",
        "Required": true
      },
      {
        "Name": "ServerPassword",
        "DisplayName": "Server Password",
        "DependsOn": "ServerUsername",
        "Type": "Secret",
        "Description": "A Client Secret that the extension will use to authenticate with Microsoft Graph for managing Service Principal/Enterprise Application certificates. If Client Certificate Auth is used, you **must** check 'No Value'.",
        "Required": false
      },
      {
        "Name": "ClientCertificate",
        "DisplayName": "Client Certificate",
        "DependsOn": "ServerUsername",
        "Type": "Secret",
        "Description": "The client certificate used to authenticate with Microsoft Graph for managing Service Principal/Enterprise Application certificates. See the [requirements](#client-certificate-or-client-secret) for more information. If Client Certificate Auth is not used, you **must** check 'No Value'.",
        "Required": false
      },
      {
        "Name": "ClientCertificatePassword",
        "DisplayName": "Client Certificate Password",
        "DependsOn": "ClientCertificate",
        "Type": "Secret",
        "Description": "The (optional) password that encrypts the private key in ClientCertificate. If Client Certificate Auth is not used or the certificate's private key is not encrypted, you **must** check 'No Value'.",
        "Required": false
      },
      {
        "Name": "AzureCloud",
        "DisplayName": "Azure Global Cloud Authority Host",
        "Type": "MultipleChoice",
        "DefaultValue": "public,china,germany,government",
        "Description": "Specifies the Azure Cloud instance used by the organization.",
        "Required": false
      }
    ],
    "PasswordOptions": {
      "EntrySupported": false,
      "StoreRequired": false,
      "Style": "Default"
    },
    "PrivateKeyAllowed": "Required",
    "ServerRequired": true,
    "PowerShell": false,
    "BlueprintAllowed": false,
    "CustomAliasAllowed": "Required"
  },
  {
    "Name": "Bosch IP Camera",
    "ShortName": "BIPCamera",
    "Capability": "BIPCamera",
    "LocalStore": false,
    "SupportedOperations": {
      "Add": true,
      "Create": false,
      "Discovery": false,
      "Enrollment": true,
      "Remove": true
    },
    "Properties": [
      {
        "Name": "ServerUsername",
        "DisplayName": "Server Username",
        "Type": "Secret",
        "DependsOn": null,
        "DefaultValue": null,
        "Required": false
      },
      {
        "Name": "ServerPassword",
        "DisplayName": "Server Password",
        "Type": "Secret",
        "DependsOn": null,
        "DefaultValue": null,
        "Required": false
      },
      {
        "Name": "ServerUseSsl",
        "DisplayName": "Use SSL",
        "Type": "Bool",
        "DependsOn": null,
        "DefaultValue": "true",
        "Required": true
      }
    ],
    "EntryParameters": [
      {
        "Name": "CertificateUsage",
        "DisplayName": "Certificate Usage",
        "Type": "MultipleChoice",
        "RequiredWhen": {
          "HasPrivateKey": false,
          "OnAdd": false,
          "OnRemove": false,
          "OnReenrollment": false
        },
        "Options": ",HTTPS,EAP-TLS-client,TLS-DATE-client"
      },
      {
        "Name": "Name",
        "DisplayName": "Name (Alias)",
        "Type": "String",
        "RequiredWhen": {
          "HasPrivateKey": false,
          "OnAdd": false,
          "OnRemove": false,
          "OnReenrollment": true
        }
      },
      {
        "Name": "Overwrite",
        "DisplayName": "Overwrite",
        "Type": "Bool",
        "RequiredWhen": {
          "HasPrivateKey": false,
          "OnAdd": false,
          "OnRemove": false,
          "OnReenrollment": false
        },
        "DefaultValue": "false"
      }
    ],
    "PasswordOptions": {
      "EntrySupported": false,
      "StoreRequired": false,
      "Style": "Default"
    },
    "PrivateKeyAllowed": "Optional",
    "ServerRequired": true,
    "PowerShell": false,
    "BlueprintAllowed": true,
    "CustomAliasAllowed": "Required"
  },
  {
    "Name": "CiscoAsa",
    "ShortName": "CiscoAsa",
    "Capability": "CiscoAsa",
    "LocalStore": false,
    "SupportedOperations": {
      "Add": true,
      "Create": false,
      "Discovery": false,
      "Enrollment": false,
      "Remove": true
    },
    "Properties": [
      {
        "Name": "CommitToDisk",
        "DisplayName": "Commit To Disk",
        "Type": "Bool",
        "DependsOn": null,
        "DefaultValue": "false",
        "Required": false
      },
      {
        "Name": "ServerUsername",
        "DisplayName": "Server Username",
        "Type": "Secret",
        "DependsOn": null,
        "DefaultValue": null,
        "Required": false
      },
      {
        "Name": "ServerPassword",
        "DisplayName": "Server Password",
        "Type": "Secret",
        "DependsOn": null,
        "DefaultValue": null,
        "Required": false
      },
      {
        "Name": "ServerUseSsl",
        "DisplayName": "Use SSL",
        "Type": "Bool",
        "DependsOn": null,
        "DefaultValue": "true",
        "Required": true
      }
    ],
    "EntryParameters": [
      {
        "Name": "interfaces",
        "DisplayName": "Interfaces Comma Separated",
        "Type": "String",
        "RequiredWhen": {
          "HasPrivateKey": false,
          "OnAdd": false,
          "OnRemove": false,
          "OnReenrollment": false
        }
      }
    ],
    "PasswordOptions": {
      "EntrySupported": false,
      "StoreRequired": false,
      "Style": "Default"
    },
    "PrivateKeyAllowed": "Required",
    "ServerRequired": true,
    "PowerShell": false,
    "BlueprintAllowed": true,
    "CustomAliasAllowed": "Required"
  },
  {
    "Name": "CitrixAdc",
    "ShortName": "CitrixAdc",
    "Capability": "CitrixAdc",
    "ServerRequired": true,
    "BlueprintAllowed": false,
    "CustomAliasAllowed": "Required",
    "PowerShell": false,
    "PrivateKeyAllowed": "Required",
    "SupportedOperations": {
      "Add": true,
      "Create": false,
      "Discovery": false,
      "Enrollment": false,
      "Remove": true
    },
    "PasswordOptions": {
      "EntrySupported": false,
      "StoreRequired": false,
      "Style": "Default"
    },
    "Properties": [
      {
        "Name": "linkToIssuer",
        "DisplayName": "Link To Issuer",
        "Type": "Bool",
        "DependsOn": "",
        "DefaultValue": "false",
        "Required": false,
        "Description": "Determines whether an attempt will be made to link the added certificate (via a Management-Add job) to its issuing CA certificate."
      }
    ],
    "EntryParameters": [
      {
        "Name": "virtualServerName",
        "DisplayName": "Virtual Server Name",
        "Type": "String",
        "Description": "When adding a certificate, this can be a single VServer name or a comma separated list of VServers to bind to  Note: must match the number of Virtual SNI Cert values.",
        "RequiredWhen": {
          "HasPrivateKey": false,
          "OnAdd": false,
          "OnRemove": false,
          "OnReenrollment": false
        }
      },
      {
        "Name": "sniCert",
        "DisplayName": "SNI Cert",
        "Type": "String",
        "Description": "When adding a certificate, this can be a single boolean value (true/false) or a comma separated list of boolean values to determine whether the binding should use server name indication.  Note: must match the number of Virtual Server Name values.",
        "RequiredWhen": {
          "HasPrivateKey": false,
          "OnAdd": false,
          "OnRemove": false,
          "OnReenrollment": false
        }
      }
    ],
    "ClientMachineDescription": "The DNS or IP Address of the Citrix ADC Appliance.",
    "StorePathDescription": "The path where certificate files are located on the Citrix ADC appliance.  This value will likely be /nsconfig/ssl/"
  },
  {
    "Name": "IBM Data Power",
    "ShortName": "DataPower",
    "Capability": "DataPower",
    "LocalStore": false,
    "SupportedOperations": {
      "Add": true,
      "Create": false,
      "Discovery": false,
      "Enrollment": false,
      "Remove": false
    },
    "Properties": [
      {
        "Name": "ServerUsername",
        "DisplayName": "Server Username",
        "Type": "Secret",
        "DependsOn": "",
        "DefaultValue": "",
        "Required": false,
        "IsPAMEligible": true,
        "Description": "Api UserName for DataPower. (or valid PAM key if the username is stored in a KF Command configured PAM integration)."
      },
      {
        "Name": "ServerPassword",
        "DisplayName": "Server Password",
        "Type": "Secret",
        "DependsOn": "",
        "DefaultValue": "",
        "Required": false,
        "IsPAMEligible": true,
        "Description": "A password for DataPower API access.  Used for inventory.(or valid PAM key if the password is stored in a KF Command configured PAM integration)."
      },
      {
        "Name": "ServerUseSsl",
        "DisplayName": "Use SSL",
        "Type": "Bool",
        "DependsOn": "",
        "DefaultValue": "true",
        "Required": true,
        "Description": "Should be true, http is not supported."
      },
      {
        "Name": "InventoryBlackList",
        "DisplayName": "Inventory Black List",
        "Type": "String",
        "DependsOn": "",
        "DefaultValue": "",
        "Required": false,
        "IsPAMEligible": false,
        "Description": "Comma seperated list of alias values you do not want to inventory from DataPower."
      },
      {
        "Name": "Protocol",
        "DisplayName": "Protocol Name",
        "Type": "String",
        "DependsOn": "",
        "DefaultValue": "https",
        "Required": true,
        "IsPAMEligible": false,
        "Description": "Comma seperated list of alias values you do not want to inventory from DataPower."
      },
      {
        "Name": "PublicCertStoreName",
        "DisplayName": "Public Cert Store Name",
        "Type": "String",
        "DependsOn": "",
        "DefaultValue": "pubcert",
        "Required": true,
        "IsPAMEligible": false,
        "Description": "This probably will remain pubcert unless someone changed the default name in DataPower."
      },
      {
        "Name": "InventoryPageSize",
        "DisplayName": "Inventory Page Size",
        "Type": "String",
        "DependsOn": "",
        "DefaultValue": "100",
        "Required": true,
        "IsPAMEligible": false,
        "Description": "This determines the page size during the inventory calls. (100 should be fine)."
      }
    ],
    "EntryParameters": [],
    "ClientMachineDescription": "The Client Machine field should contain the IP or Domain name and Port Needed for REST API Access.  For SSH Access, Port 22 will be used.",
    "StorePathDescription": "The Store Path field should always be / unless we later determine there are alternate locations needed.",
    "PasswordOptions": {
      "EntrySupported": false,
      "StoreRequired": false,
      "Style": "Default"
    },
    "PrivateKeyAllowed": "Optional",
    "JobProperties": [],
    "ServerRequired": true,
    "PowerShell": false,
    "BlueprintAllowed": false,
    "CustomAliasAllowed": "Required"
  },
  {
    "Name": "F5 Big IQ",
    "ShortName": "F5-BigIQ",
    "Capability": "F5-BigIQ",
    "PrivateKeyAllowed": "Required",
    "ServerRequired": true,
    "PowerShell": false,
    "BlueprintAllowed": true,
    "CustomAliasAllowed": "Required",
    "SupportedOperations": {
      "Add": true,
      "Create": false,
      "Discovery": false,
      "Enrollment": true,
      "Remove": true
    },
    "PasswordOptions": {
      "EntrySupported": false,
      "StoreRequired": false,
      "Style": "Default"
    },
    "Properties": [
      {
        "Name": "DeployCertificateOnRenewal",
        "DisplayName": "Deploy Certificate to Linked Big IP on Renewal",
        "Type": "Bool",
        "DependsOn": "",
        "DefaultValue": "false",
        "Required": false,
        "Description": "This optional setting determines whether renewed certificates (Management-Add jobs with Overwrite selected) will be deployed to all linked Big IP devices. Linked devices are determined by looking at all of the client-ssl profiles that reference the renewed certificate that have an associated virtual server linked to a Big IP device. An immediate deployment is then scheduled within F5 Big IQ for each linked Big IP device."
      },
      {
        "Name": "IgnoreSSLWarning",
        "DisplayName": "Ignore SSL Warning",
        "Type": "Bool",
        "DependsOn": "",
        "DefaultValue": "false",
        "Required": false,
        "Description": "If you use a self signed certificate for the F5 Big IQ portal, you will need to add this optional Custom Field and set the value to True on the managed certificate store."
      },
      {
        "Name": "UseTokenAuth",
        "DisplayName": "Use Token Authentication",
        "Type": "Bool",
        "DependsOn": "",
        "DefaultValue": "false",
        "Required": false,
        "Description": "If you prefer to use F5 Big IQ's Token Authentication to authenticate F5 Big IQ API calls, you will need to add this optional Custom Field and set the value to True on the managed certificate store. If set to True for the store, the userid/password credentials you set for the certificate store will be used once to receive a token. This token is then used for all subsequent API calls for the duration of the job. If this option does not exist or is set to False, the userid/password credentials you set for the certificate store will be used for all API calls."
      },
      {
        "Name": "LoginProviderName",
        "DisplayName": "Authentication Provider Name",
        "Type": "String",
        "DependsOn": "UseTokenAuth",
        "DefaultValue": "",
        "Required": false,
        "Description": "If Use Token Authentication is selected, you may optionally add a value for the authentication provider F5 Big IQ will use to retrieve the auth token. If you choose not to add this field or leave it blank on the certificate store (with no default value set), the default of \"TMOS\" will be used."
      },
      {
        "Name": "ServerUsername",
        "DisplayName": "Server Username",
        "Type": "Secret",
        "DependsOn": "",
        "DefaultValue": "",
        "IsPAMEligible": true,
        "Required": false,
        "Description": "Login credential for the F5 Big IQ device.  MUST be an Admin account."
      },
      {
        "Name": "ServerPassword",
        "DisplayName": "Server Password",
        "Type": "Secret",
        "DependsOn": "",
        "DefaultValue": "",
        "IsPAMEligible": true,
        "Required": false,
        "Description": "Login password for the F5 Big IQ device."
      }
    ],
    "EntryParameters": [
      {
        "Name": "Alias",
        "DisplayName": "Alias (Reenrollment only)",
        "Type": "String",
        "RequiredWhen": {
          "HasPrivateKey": false,
          "OnAdd": false,
          "OnRemove": false,
          "OnReenrollment": true
        },
        "DependsOn": "",
        "DefaultValue": "",
        "Options": "",
        "Description": "The name F5 Big IQ uses to identify the certificate"
      },
      {
        "Name": "Overwrite",
        "DisplayName": "Overwrite (Reenrollment only)",
        "Type": "Bool",
        "RequiredWhen": {
          "HasPrivateKey": false,
          "OnAdd": false,
          "OnRemove": false,
          "OnReenrollment": true
        },
        "DependsOn": "",
        "DefaultValue": "False",
        "Options": "",
        "Description": "Allow overwriting an existing certificate when reenrolling?"
      },
      {
        "Name": "SANs",
        "DisplayName": "SANs (Reenrollment only)",
        "Type": "String",
        "RequiredWhen": {
          "HasPrivateKey": false,
          "OnAdd": false,
          "OnRemove": false,
          "OnReenrollment": false
        },
        "DependsOn": "",
        "DefaultValue": "",
        "Options": "",
        "Description": "External SANs for the requested certificate. Each SAN must be prefixed with the type (DNS: or IP:) and multiple SANs must be delimitted by an ampersand (&). Example: DNS:server.domain.com&IP:127.0.0.1&DNS:server2.domain.com.  This is an optional field."
      }
    ]
  },
  {
    "Name": "F5 CA Profiles REST",
    "ShortName": "F5-CA-REST",
    "Capability": "F5-CA-REST",
    "ServerRequired": true,
    "ClientMachineDescription": "The server name or IP Address for the F5 device.",
    "StorePathDescription": "Enter the name of the partition on the F5 device you wish to manage. This value is case sensitive, so if the partition name is \"Common\", it must be entered as \"Common\" and not \"common\",",
    "SupportedOperations": {
      "Add": true,
      "Create": false,
      "Discovery": true,
      "Enrollment": false,
      "Remove": true
    },
    "PasswordOptions": {
      "Style": "Default",
      "EntrySupported": false,
      "StoreRequired": false
    },
    "PrivateKeyAllowed": "Forbidden",
    "JobProperties": [],
    "PowerShell": false,
    "BlueprintAllowed": true,
    "CustomAliasAllowed": "Required",
    "Properties": [
      {
        "Name": "PrimaryNode",
        "DisplayName": "Primary Node",
        "Type": "String",
        "DependsOn": "PrimaryNodeOnlineRequired",
        "DefaultValue": "",
        "Required": true,
        "Description": "Only required (and shown) if Primary Node Online Required is added and selected.  Enter the Host Name of the F5 device that acts as the primary node in a highly available F5 implementation. Please note that this value IS case sensitive."
      },
      {
        "Name": "PrimaryNodeCheckRetryWaitSecs",
        "DisplayName": "Primary Node Check Retry Wait Seconds",
        "Type": "String",
        "DependsOn": "PrimaryNodeOnlineRequired",
        "DefaultValue": "120",
        "Required": true,
        "Description": "Enter the number of seconds to wait between attempts to add/replace/renew a certificate if the node is inactive."
      },
      {
        "Name": "PrimaryNodeCheckRetryMax",
        "DisplayName": "Primary Node Check Retry Maximum",
        "Type": "String",
        "DependsOn": "PrimaryNodeOnlineRequired",
        "DefaultValue": "3",
        "Required": true,
        "Description": "Enter the number of times a Management-Add job will attempt to add/replace/renew a certificate if the node is inactive before failing."
      },
      {
        "Name": "PrimaryNodeOnlineRequired",
        "DisplayName": "Primary Node Online Required",
        "Type": "Bool",
        "DependsOn": "",
        "DefaultValue": "",
        "Required": true,
        "Description": "Select this if you wish to stop the orchestrator from adding, replacing or renewing certificates on nodes that are inactive. If this is not selected, adding, replacing and renewing certificates on inactive nodes will be allowed. If you choose not to add this custom field, the default value of False will be assumed."
      },
      {
        "Name": "IgnoreSSLWarning",
        "DisplayName": "Ignore SSL Warning",
        "Type": "Bool",
        "DependsOn": "",
        "DefaultValue": "False",
        "Required": true,
        "Description": "Select this if you wish to ignore SSL warnings from F5 that occur during API calls when the site does not have a trusted certificate with the proper SAN bound to it. If you choose not to add this custom field, the default value of False will be assumed and SSL warnings will cause errors during orchestrator extension jobs."
      },
      {
        "Name": "UseTokenAuth",
        "DisplayName": "Use Token Authentication",
        "Type": "Bool",
        "DependsOn": "",
        "DefaultValue": "false",
        "Required": true,
        "Description": "Select this if you wish to use F5's token authentiation instead of basic authentication for all API requests. If you choose not to add this custom field, the default value of False will be assumed and basic authentication will be used for all API requests for all jobs. Setting this value to True will enable an initial basic authenticated request to acquire an authentication token, which will then be used for all subsequent API requests."
      },
      {
        "Name": "ServerUsername",
        "DisplayName": "Server Username",
        "Type": "Secret",
        "DependsOn": "",
        "DefaultValue": "",
        "IsPAMEligible": true,
        "Required": false,
        "Description": "Login credential for the F5 device.  MUST be an Admin account."
      },
      {
        "Name": "ServerPassword",
        "DisplayName": "Server Password",
        "Type": "Secret",
        "DependsOn": "",
        "DefaultValue": "",
        "IsPAMEligible": true,
        "Required": false,
        "Description": "Login password for the F5 device."
      },
      {
        "Name": "ServerUseSsl",
        "DisplayName": "Use SSL",
        "Type": "Bool",
        "DependsOn": "",
        "DefaultValue": "true",
        "Required": true,
        "Description": "True if using https to access the F5 device. False if using http."
      }
    ],
    "EntryParameters": []
  },
  {
    "Name": "F5 SSL Profiles REST",
    "ShortName": "F5-SL-REST",
    "Capability": "F5-SL-REST",
    "ServerRequired": true,
    "BlueprintAllowed": true,
    "CustomAliasAllowed": "Required",
    "PowerShell": false,
    "PrivateKeyAllowed": "Optional",
    "ClientMachineDescription": "The server name or IP Address for the F5 device.",
    "StorePathDescription": "Enter the name of the partition on the F5 device you wish to manage. This value is case sensitive, so if the partition name is \"Common\", it must be entered as \"Common\" and not \"common\",",
    "SupportedOperations": {
      "Add": true,
      "Create": false,
      "Discovery": true,
      "Enrollment": false,
      "Remove": true
    },
    "PasswordOptions": {
      "Style": "Default",
      "EntrySupported": false,
      "StoreRequired": true,
      "StorePassword": {
        "Description": "Check \"No Password\" if you wish the private key of any added certificate to be set to Key Security Type \"Normal\". Enter a value (either a password or pointer to an installed PAM provider key for the password) to be used to encrypt the private key of any added certificate for Key Security Type of \"Password\".",
        "IsPAMEligible": true
      }
    },
    "Properties": [
      {
        "Name": "PrimaryNode",
        "DisplayName": "Primary Node",
        "Type": "String",
        "DependsOn": "PrimaryNodeOnlineRequired",
        "DefaultValue": "",
        "Required": true,
        "Description": "Only required (and shown) if Primary Node Online Required is added and selected.  Enter the Host Name of the F5 device that acts as the primary node in a highly available F5 implementation. Please note that this value IS case sensitive."
      },
      {
        "Name": "PrimaryNodeCheckRetryWaitSecs",
        "DisplayName": "Primary Node Check Retry Wait Seconds",
        "Type": "String",
        "DependsOn": "PrimaryNodeOnlineRequired",
        "DefaultValue": "120",
        "Required": true,
        "Description": "Enter the number of seconds to wait between attempts to add/replace/renew a certificate if the node is inactive."
      },
      {
        "Name": "PrimaryNodeCheckRetryMax",
        "DisplayName": "Primary Node Check Retry Maximum",
        "Type": "String",
        "DependsOn": "PrimaryNodeOnlineRequired",
        "DefaultValue": "3",
        "Required": true,
        "Description": "Enter the number of times a Management-Add job will attempt to add/replace/renew a certificate if the node is inactive before failing."
      },
      {
        "Name": "PrimaryNodeOnlineRequired",
        "DisplayName": "Primary Node Online Required",
        "Type": "Bool",
        "DependsOn": "",
        "DefaultValue": "",
        "Required": true,
        "Description": "Select this if you wish to stop the orchestrator from adding, replacing or renewing certificates on nodes that are inactive. If this is not selected, adding, replacing and renewing certificates on inactive nodes will be allowed. If you choose not to add this custom field, the default value of False will be assumed."
      },
      {
        "Name": "IgnoreSSLWarning",
        "DisplayName": "Ignore SSL Warning",
        "Type": "Bool",
        "DependsOn": "",
        "DefaultValue": "False",
        "Required": true,
        "Description": "Select this if you wish to ignore SSL warnings from F5 that occur during API calls when the site does not have a trusted certificate with the proper SAN bound to it. If you choose not to add this custom field, the default value of False will be assumed and SSL warnings will cause errors during orchestrator extension jobs."
      },
      {
        "Name": "UseTokenAuth",
        "DisplayName": "Use Token Authentication",
        "Type": "Bool",
        "DependsOn": "",
        "DefaultValue": "false",
        "Required": true,
        "Description": "Select this if you wish to use F5's token authentiation instead of basic authentication for all API requests. If you choose not to add this custom field, the default value of False will be assumed and basic authentication will be used for all API requests for all jobs. Setting this value to True will enable an initial basic authenticated request to acquire an authentication token, which will then be used for all subsequent API requests."
      },
      {
        "Name": "ServerUsername",
        "DisplayName": "Server Username",
        "Type": "Secret",
        "DependsOn": "",
        "DefaultValue": "",
        "IsPAMEligible": true,
        "Required": false,
        "Description": "Login credential for the F5 device.  MUST be an Admin account."
      },
      {
        "Name": "ServerPassword",
        "DisplayName": "Server Password",
        "Type": "Secret",
        "DependsOn": "",
        "DefaultValue": "",
        "IsPAMEligible": true,
        "Required": false,
        "Description": "Login password for the F5 device."
      },
      {
        "Name": "ServerUseSsl",
        "DisplayName": "Use SSL",
        "Type": "Bool",
        "DependsOn": "",
        "DefaultValue": "true",
        "Required": true,
        "Description": "True if using https to access the F5 device. False if using http."
      }
    ],
    "EntryParameters": []
  },
  {
    "Name": "F5 WS Profiles REST",
    "ShortName": "F5-WS-REST",
    "Capability": "F5-WS-REST",
    "ServerRequired": true,
    "BlueprintAllowed": true,
    "CustomAliasAllowed": "Forbidden",
    "PowerShell": false,
    "PrivateKeyAllowed": "Required",
    "ClientMachineDescription": "The server name or IP Address for the F5 device.",
    "StorePathDescription": "Enter the name of the partition on the F5 device you wish to manage. This value is case sensitive, so if the partition name is \"Common\", it must be entered as \"Common\" and not \"common\",",
    "SupportedOperations": {
      "Add": true,
      "Create": false,
      "Discovery": false,
      "Enrollment": false,
      "Remove": false
    },
    "PasswordOptions": {
      "Style": "Default",
      "EntrySupported": false,
      "StoreRequired": false
    },
    "Properties": [
      {
        "Name": "PrimaryNode",
        "DisplayName": "Primary Node",
        "Type": "String",
        "DependsOn": "PrimaryNodeOnlineRequired",
        "DefaultValue": "",
        "Required": true,
        "Description": "Only required (and shown) if Primary Node Online Required is added and selected.  Enter the Host Name of the F5 device that acts as the primary node in a highly available F5 implementation. Please note that this value IS case sensitive."
      },
      {
        "Name": "PrimaryNodeCheckRetryWaitSecs",
        "DisplayName": "Primary Node Check Retry Wait Seconds",
        "Type": "String",
        "DependsOn": "PrimaryNodeOnlineRequired",
        "DefaultValue": "120",
        "Required": true,
        "Description": "Enter the number of seconds to wait between attempts to add/replace/renew a certificate if the node is inactive."
      },
      {
        "Name": "PrimaryNodeCheckRetryMax",
        "DisplayName": "Primary Node Check Retry Maximum",
        "Type": "String",
        "DependsOn": "PrimaryNodeOnlineRequired",
        "DefaultValue": "3",
        "Required": true,
        "Description": "Enter the number of times a Management-Add job will attempt to add/replace/renew a certificate if the node is inactive before failing."
      },
      {
        "Name": "PrimaryNodeOnlineRequired",
        "DisplayName": "Primary Node Online Required",
        "Type": "Bool",
        "DependsOn": "",
        "DefaultValue": "",
        "Required": true,
        "Description": "Select this if you wish to stop the orchestrator from adding, replacing or renewing certificates on nodes that are inactive. If this is not selected, adding, replacing and renewing certificates on inactive nodes will be allowed. If you choose not to add this custom field, the default value of False will be assumed."
      },
      {
        "Name": "IgnoreSSLWarning",
        "DisplayName": "Ignore SSL Warning",
        "Type": "Bool",
        "DependsOn": "",
        "DefaultValue": "False",
        "Required": true,
        "Description": "Select this if you wish to ignore SSL warnings from F5 that occur during API calls when the site does not have a trusted certificate with the proper SAN bound to it. If you choose not to add this custom field, the default value of False will be assumed and SSL warnings will cause errors during orchestrator extension jobs."
      },
      {
        "Name": "UseTokenAuth",
        "DisplayName": "Use Token Authentication",
        "Type": "Bool",
        "DependsOn": "",
        "DefaultValue": "false",
        "Required": true,
        "Description": "Select this if you wish to use F5's token authentiation instead of basic authentication for all API requests. If you choose not to add this custom field, the default value of False will be assumed and basic authentication will be used for all API requests for all jobs. Setting this value to True will enable an initial basic authenticated request to acquire an authentication token, which will then be used for all subsequent API requests."
      },
      {
        "Name": "ServerUsername",
        "DisplayName": "Server Username",
        "Type": "Secret",
        "DependsOn": "",
        "DefaultValue": "",
        "IsPAMEligible": true,
        "Required": false,
        "Description": "Login credential for the F5 device.  MUST be an Admin account."
      },
      {
        "Name": "ServerPassword",
        "DisplayName": "Server Password",
        "Type": "Secret",
        "DependsOn": "",
        "DefaultValue": "",
        "IsPAMEligible": true,
        "Required": false,
        "Description": "Login password for the F5 device."
      },
      {
        "Name": "ServerUseSsl",
        "DisplayName": "Use SSL",
        "Type": "Bool",
        "DependsOn": "",
        "DefaultValue": "true",
        "Required": true,
        "Description": "True if using https to access the F5 device. False if using http."
      }
    ],
    "EntryParameters": []
  },
  {
    "Name": "FortiWeb",
    "ShortName": "FortiWeb",
    "Capability": "FortiWeb",
    "LocalStore": false,
    "SupportedOperations": {
      "Add": true,
      "Create": false,
      "Discovery": false,
      "Enrollment": false,
      "Remove": false
    },
    "Properties": [
      {
        "Name": "ServerUsername",
        "DisplayName": "Server Username",
        "Type": "Secret",
        "DependsOn": "",
        "DefaultValue": "",
        "Required": false,
        "IsPAMEligible": true,
        "Description": "A username for CLI/SSH and REST API access.  Used for inventory. (or valid PAM key if the username is stored in a KF Command configured PAM integration)."
      },
      {
        "Name": "ServerPassword",
        "DisplayName": "Server Password",
        "Type": "Secret",
        "DependsOn": "",
        "DefaultValue": "",
        "Required": false,
        "IsPAMEligible": true,
        "Description": "A password for CLI/SSH and REST API access.  Used for inventory.(or valid PAM key if the password is stored in a KF Command configured PAM integration)."
      },
      {
        "Name": "ServerUseSsl",
        "DisplayName": "Use SSL",
        "Type": "Bool",
        "DependsOn": "",
        "DefaultValue": "true",
        "Required": true,
        "Description": "Should be true, http is not supported."
      },
      {
        "Name": "ADom",
        "DisplayName": "Administrative Domain",
        "Type": "String",
        "DependsOn": "",
        "DefaultValue": "root",
        "Required": true,
        "IsPAMEligible": false,
        "Description": "Specifies the administrative or virtual domain within the FortiWeb system that the API user is targeting."
      }
    ],
    "EntryParameters": [],
    "ClientMachineDescription": "The Client Machine field should contain the IP or Domain name and Port Needed for REST API Access.  For SSH Access, Port 22 will be used.",
    "StorePathDescription": "The Store Path field should always be / unless we later determine there are alternate locations needed.",
    "PasswordOptions": {
      "EntrySupported": false,
      "StoreRequired": false,
      "Style": "Default"
    },
    "PrivateKeyAllowed": "Optional",
    "JobProperties": [],
    "ServerRequired": true,
    "PowerShell": false,
    "BlueprintAllowed": false,
    "CustomAliasAllowed": "Required"
  },
  {
    "Name": "Fortigate",
    "ShortName": "Fortigate",
    "Capability": "Fortigate",
    "ServerRequired": false,
    "BlueprintAllowed": true,
    "CustomAliasAllowed": "Required",
    "PowerShell": false,
    "PrivateKeyAllowed": "Required",
    "SupportedOperations": {
      "Add": true,
      "Create": false,
      "Discovery": true,
      "Enrollment": false,
      "Remove": true
    },
    "PasswordOptions": {
      "Style": "Default",
      "EntrySupported": false,
      "StoreRequired": true
    },
    "Properties": [],
    "EntryParameters": []
  },
  {
    "Name": "GCP Load Balancer",
    "ShortName": "GCPLoadBal",
    "Capability": "GCPLoadBal",
    "ServerRequired": false,
    "BlueprintAllowed": false,
    "CustomAliasAllowed": "Optional",
    "PowerShell": false,
    "PrivateKeyAllowed": "Required",
    "SupportedOperations": {
      "Add": true,
      "Create": false,
      "Discovery": false,
      "Enrollment": false,
      "Remove": true
    },
    "PasswordOptions": {
      "Style": "Default",
      "EntrySupported": false,
      "StoreRequired": false
    },
    "Properties": [
      {
        "Name": "jsonKey",
        "DisplayName": "Service Account Key",
        "Required": true,
        "DependsOn": "",
        "Type": "Secret",
        "DefaultValue": ""
      }
    ],
    "EntryParameters": []
  },
  {
    "Name": "GCP Certificate Manager",
    "ShortName": "GcpCertMgr",
    "Capability": "GcpCertMgr",
    "ServerRequired": false,
    "BlueprintAllowed": false,
    "CustomAliasAllowed": "Required",
    "PowerShell": false,
    "PrivateKeyAllowed": "Required",
    "StorePathType": "",
    "StorePathValue": "n/a",
    "SupportedOperations": {
      "Add": true,
      "Create": true,
      "Discovery": true,
      "Enrollment": false,
      "Remove": true
    },
    "PasswordOptions": {
      "Style": "Default",
      "EntrySupported": false,
      "StoreRequired": false
    },
    "Properties": [
      {
        "Name": "Location",
        "DisplayName": "Location",
        "Type": "String",
        "DependsOn": "",
        "DefaultValue": "global",
        "Required": true
      },
      {
        "Name": "ServiceAccountKey",
        "DisplayName": "Service Account Key File Path",
        "Type": "String",
        "DependsOn": "",
        "DefaultValue": null,
        "Required": false
      }
    ],
    "EntryParameters": []
  },
  {
    "Name": "Hashicorp Vault Key-Value",
    "ShortName": "HCVKV",
    "Capability": "HCVKV",
    "LocalStore": false,
    "SupportedOperations": {
      "Add": true,
      "Create": true,
      "Discovery": true,
      "Enrollment": false,
      "Remove": true
    },
    "Properties": [
      {
        "Name": "MountPoint",
        "DisplayName": "Mount Point",
        "Type": "String",
        "DependsOn": "",
        "DefaultValue": null,
        "Required": false
      },
      {
        "Name": "VaultToken",
        "DisplayName": "Vault Token",
        "Type": "String",
        "DependsOn": "",
        "DefaultValue": null,
        "Required": false
      },
      {
        "Name": "VaultServerUrl",
        "DisplayName": "Vault Server URL",
        "Type": "String",
        "DependsOn": "",
        "DefaultValue": null,
        "Required": false
      },
      {
        "Name": "SubfolderInventory",
        "DisplayName": "Subfolder Inventory",
        "Type": "Bool",
        "DependsOn": "",
        "DefaultValue": "false",
        "Required": false
      },
      {
        "Name": "IncludeCertChain",
        "DisplayName": "Include Cert Chain",
        "Type": "Bool",
        "DependsOn": "",
        "DefaultValue": "true",
        "Required": false
      }
    ],
    "EntryParameters": null,
    "PasswordOptions": {
      "EntrySupported": false,
      "StoreRequired": false,
      "Style": "Default"
    },
    "StorePathType": "",
    "StorePathValue": "",
    "PrivateKeyAllowed": "Optional",
    "JobProperties": [],
    "ServerRequired": false,
    "PowerShell": false,
    "BlueprintAllowed": false,
    "CustomAliasAllowed": "Optional"
  },
  {
    "Name": "Hashicorp Vault Key-Value JKS",
    "ShortName": "HCVKVJKS",
    "Capability": "HCVKVJKS",
    "LocalStore": false,
    "SupportedOperations": {
      "Add": true,
      "Create": true,
      "Discovery": true,
      "Enrollment": false,
      "Remove": true
    },
    "Properties": [
      {
        "Name": "SubfolderInventory",
        "DisplayName": "Sub-folder Inventory",
        "Type": "Bool",
        "DependsOn": "",
        "DefaultValue": "false",
        "Required": false
      },
      {
        "Name": "IncludeCertChain",
        "DisplayName": "Include Certificate Chain",
        "Type": "Bool",
        "DependsOn": "",
        "DefaultValue": "false",
        "Required": false
      },
      {
        "Name": "MountPoint",
        "DisplayName": "Mount Point",
        "Type": "String",
        "DependsOn": "",
        "DefaultValue": "",
        "Required": false
      },
      {
        "Name": "ServerUsername",
        "DisplayName": "Server Username",
        "Type": "Secret",
        "DependsOn": "",
        "DefaultValue": "",
        "Required": false
      },
      {
        "Name": "ServerPassword",
        "DisplayName": "Server Password",
        "Type": "Secret",
        "DependsOn": "",
        "DefaultValue": "",
        "Required": false
      },
      {
        "Name": "ServerUseSsl",
        "DisplayName": "Use SSL",
        "Type": "Bool",
        "DependsOn": "",
        "DefaultValue": "true",
        "Required": true
      }
    ],
    "EntryParameters": [],
    "PasswordOptions": {
      "EntrySupported": false,
      "StoreRequired": false,
      "Style": "Default"
    },
    "StorePathType": "",
    "StorePathValue": "",
    "PrivateKeyAllowed": "Optional",
    "JobProperties": [],
    "ServerRequired": true,
    "PowerShell": false,
    "BlueprintAllowed": false,
    "CustomAliasAllowed": "Optional"
  },
  {
    "Name": "Hashicorp Vault Key-Value PKCS12",
    "ShortName": "HCVKVP12",
    "Capability": "HCVKVP12",
    "LocalStore": false,
    "SupportedOperations": {
      "Add": true,
      "Create": true,
      "Discovery": true,
      "Enrollment": false,
      "Remove": true
    },
    "Properties": [
      {
        "Name": "SubfolderInventory",
        "DisplayName": "Sub-folder Inventory",
        "Type": "Bool",
        "DependsOn": "",
        "DefaultValue": "false",
        "Required": false
      },
      {
        "Name": "MountPoint",
        "DisplayName": "Mount Point",
        "Type": "String",
        "DependsOn": "",
        "DefaultValue": "",
        "Required": false
      },
      {
        "Name": "IncludeCertChain",
        "DisplayName": "Include Certificate Chain",
        "Type": "Bool",
        "DependsOn": "",
        "DefaultValue": "false",
        "Required": false
      },
      {
        "Name": "ServerUsername",
        "DisplayName": "Server Username",
        "Type": "Secret",
        "DependsOn": "",
        "DefaultValue": "",
        "Required": false
      },
      {
        "Name": "ServerPassword",
        "DisplayName": "Server Password",
        "Type": "Secret",
        "DependsOn": "",
        "DefaultValue": "",
        "Required": false
      },
      {
        "Name": "ServerUseSsl",
        "DisplayName": "Use SSL",
        "Type": "Bool",
        "DependsOn": "",
        "DefaultValue": "true",
        "Required": true
      }
    ],
    "EntryParameters": [],
    "PasswordOptions": {
      "EntrySupported": false,
      "StoreRequired": false,
      "Style": "Default"
    },
    "StorePathType": "",
    "StorePathValue": "",
    "PrivateKeyAllowed": "Optional",
    "JobProperties": [],
    "ServerRequired": true,
    "PowerShell": false,
    "BlueprintAllowed": false,
    "CustomAliasAllowed": "Optional"
  },
  {
    "Name": "Hashicorp Vault Key-Value PEM",
    "ShortName": "HCVKVPEM",
    "Capability": "HCVKVPEM",
    "LocalStore": false,
    "SupportedOperations": {
      "Add": true,
      "Create": true,
      "Discovery": true,
      "Enrollment": false,
      "Remove": true
    },
    "Properties": [
      {
        "Name": "SubfolderInventory",
        "DisplayName": "Subfolder Inventory",
        "Type": "Bool",
        "DependsOn": "",
        "DefaultValue": "false",
        "Required": false
      },
      {
        "Name": "IncludeCertChain",
        "DisplayName": "Include Certificate Chain",
        "Type": "Bool",
        "DependsOn": "",
        "DefaultValue": "false",
        "Required": false
      },
      {
        "Name": "MountPoint",
        "DisplayName": "Mount Point",
        "Type": "String",
        "DependsOn": "",
        "DefaultValue": "",
        "Required": false
      },
      {
        "Name": "ServerUsername",
        "DisplayName": "Server Username",
        "Type": "Secret",
        "DependsOn": "",
        "DefaultValue": "",
        "Required": false
      },
      {
        "Name": "ServerPassword",
        "DisplayName": "Server Password",
        "Type": "Secret",
        "DependsOn": "",
        "DefaultValue": "",
        "Required": false
      },
      {
        "Name": "ServerUseSsl",
        "DisplayName": "Use SSL",
        "Type": "Bool",
        "DependsOn": "",
        "DefaultValue": "true",
        "Required": true
      }
    ],
    "EntryParameters": [],
    "PasswordOptions": {
      "EntrySupported": false,
      "StoreRequired": false,
      "Style": "Default"
    },
    "PrivateKeyAllowed": "Optional",
    "JobProperties": [],
    "ServerRequired": true,
    "PowerShell": false,
    "BlueprintAllowed": false,
<<<<<<< HEAD
    "CustomAliasAllowed": "Optional"
=======
    "CustomAliasAllowed": "Required"
  },
  {
    "Name": "F5 CA Profiles REST",
    "ShortName": "F5-CA-REST",
    "Capability": "F5-CA-REST",
    "SupportedOperations": {
      "Add": true,
      "Create": false,
      "Discovery": true,
      "Enrollment": false,
      "Remove": true
    },
    "Properties": [
      {
        "Name": "PrimaryNode",
        "DisplayName": "Primary Node",
        "Type": "String",
        "DependsOn": "PrimaryNodeOnlineRequired",
        "DefaultValue": "",
        "Required": true
      },
      {
        "Name": "PrimaryNodeCheckRetryWaitSecs",
        "DisplayName": "Primary Node Check Retry Wait Seconds",
        "Type": "String",
        "DependsOn": "PrimaryNodeOnlineRequired",
        "DefaultValue": "120",
        "Required": true
      },
      {
        "Name": "PrimaryNodeCheckRetryMax",
        "DisplayName": "Primary Node Check Retry Maximum",
        "Type": "String",
        "DependsOn": "PrimaryNodeOnlineRequired",
        "DefaultValue": "3",
        "Required": true
      },
      {
        "Name": "F5Version",
        "DisplayName": "Version of F5",
        "Type": "MultipleChoice",
        "DependsOn": "",
        "DefaultValue": "v12,v13,v14,v15",
        "Required": true
      },
      {
        "Name": "ServerUsername",
        "DisplayName": "Server Username",
        "Type": "Secret",
        "DependsOn": "",
        "DefaultValue": null,
        "Required": false
      },
      {
        "Name": "ServerPassword",
        "DisplayName": "Server Password",
        "Type": "Secret",
        "DependsOn": "",
        "DefaultValue": null,
        "Required": false
      },
      {
        "Name": "ServerUseSsl",
        "DisplayName": "Use SSL",
        "Type": "Bool",
        "DependsOn": "",
        "DefaultValue": "true",
        "Required": true
      },
      {
        "Name": "PrimaryNodeOnlineRequired",
        "DisplayName": "Primary Node Online Required",
        "Type": "Bool",
        "DependsOn": "",
        "DefaultValue": "",
        "Required": true
      },
      {
        "Name": "IgnoreSSLWarning",
        "DisplayName": "Ignore SSL Warning",
        "Type": "Bool",
        "DependsOn": "",
        "DefaultValue": "False",
        "Required": true
      },
      {
        "Name": "UseTokenAuth",
        "DisplayName": "Use Token Authentication",
        "Type": "Bool",
        "DependsOn": "",
        "DefaultValue": "false",
        "Required": true
      }
    ],
    "EntryParameters": [],
    "PasswordOptions": {
      "EntrySupported": false,
      "StoreRequired": false,
      "Style": "Default"
    },
    "PrivateKeyAllowed": "Forbidden",
    "JobProperties": [],
    "ServerRequired": true,
    "PowerShell": false,
    "BlueprintAllowed": true,
    "CustomAliasAllowed": "Required"
  },
  {
    "Name": "F5 SSL Profiles REST",
    "ShortName": "F5-SL-REST",
    "Capability": "F5-SL-REST",
    "SupportedOperations": {
      "Add": true,
      "Create": false,
      "Discovery": true,
      "Enrollment": false,
      "Remove": true
    },
    "Properties": [
      {
        "Name": "PrimaryNode",
        "DisplayName": "Primary Node",
        "Type": "String",
        "DependsOn": "PrimaryNodeOnlineRequired",
        "DefaultValue": "",
        "Required": true
      },
      {
        "Name": "PrimaryNodeCheckRetryWaitSecs",
        "DisplayName": "Primary Node Check Retry Wait Seconds",
        "Type": "String",
        "DependsOn": "PrimaryNodeOnlineRequired",
        "DefaultValue": "120",
        "Required": true
      },
      {
        "Name": "PrimaryNodeCheckRetryMax",
        "DisplayName": "Primary Node Check Retry Maximum",
        "Type": "String",
        "DependsOn": "PrimaryNodeOnlineRequired",
        "DefaultValue": "3",
        "Required": true
      },
      {
        "Name": "F5Version",
        "DisplayName": "Version of F5",
        "Type": "MultipleChoice",
        "DependsOn": "",
        "DefaultValue": "v12,v13,v14,v15",
        "Required": true
      },
      {
        "Name": "ServerUsername",
        "DisplayName": "Server Username",
        "Type": "Secret",
        "DependsOn": "",
        "DefaultValue": null,
        "Required": false
      },
      {
        "Name": "ServerPassword",
        "DisplayName": "Server Password",
        "Type": "Secret",
        "DependsOn": "",
        "DefaultValue": null,
        "Required": false
      },
      {
        "Name": "ServerUseSsl",
        "DisplayName": "Use SSL",
        "Type": "Bool",
        "DependsOn": "",
        "DefaultValue": "true",
        "Required": true
      },
      {
        "Name": "PrimaryNodeOnlineRequired",
        "DisplayName": "Primary Node Online Required",
        "Type": "Bool",
        "DependsOn": "",
        "DefaultValue": "",
        "Required": true
      },
      {
        "Name": "IgnoreSSLWarning",
        "DisplayName": "Ignore SSL Warning",
        "Type": "Bool",
        "DependsOn": "",
        "DefaultValue": "False",
        "Required": true
      },
      {
        "Name": "UseTokenAuth",
        "DisplayName": "Use Token Authentication",
        "Type": "Bool",
        "DependsOn": "",
        "DefaultValue": "false",
        "Required": true
      }
    ],
    "EntryParameters": [],
    "PasswordOptions": {
      "EntrySupported": false,
      "StoreRequired": false,
      "Style": "Default"
    },
    "PrivateKeyAllowed": "Optional",
    "JobProperties": [],
    "ServerRequired": true,
    "PowerShell": false,
    "BlueprintAllowed": true,
    "CustomAliasAllowed": "Required"
  },
  {
    "Name": "F5 WS Profiles REST",
    "ShortName": "F5-WS-REST",
    "Capability": "F5-WS-REST",
    "SupportedOperations": {
      "Add": true,
      "Create": false,
      "Discovery": false,
      "Enrollment": false,
      "Remove": false
    },
    "Properties": [
      {
        "Name": "PrimaryNode",
        "DisplayName": "Primary Node",
        "Type": "String",
        "DependsOn": "PrimaryNodeOnlineRequired",
        "DefaultValue": "",
        "Required": true
      },
      {
        "Name": "PrimaryNodeCheckRetryWaitSecs",
        "DisplayName": "Primary Node Check Retry Wait Seconds",
        "Type": "String",
        "DependsOn": "PrimaryNodeOnlineRequired",
        "DefaultValue": "120",
        "Required": true
      },
      {
        "Name": "PrimaryNodeCheckRetryMax",
        "DisplayName": "Primary Node Check Retry Maximum",
        "Type": "String",
        "DependsOn": "PrimaryNodeOnlineRequired",
        "DefaultValue": "3",
        "Required": true
      },
      {
        "Name": "F5Version",
        "DisplayName": "Version of F5",
        "Type": "MultipleChoice",
        "DependsOn": "",
        "DefaultValue": "v12,v13,v14,v15",
        "Required": true
      },
      {
        "Name": "ServerUsername",
        "DisplayName": "Server Username",
        "Type": "Secret",
        "DependsOn": "",
        "DefaultValue": null,
        "Required": false
      },
      {
        "Name": "ServerPassword",
        "DisplayName": "Server Password",
        "Type": "Secret",
        "DependsOn": "",
        "DefaultValue": null,
        "Required": false
      },
      {
        "Name": "ServerUseSsl",
        "DisplayName": "Use SSL",
        "Type": "Bool",
        "DependsOn": "",
        "DefaultValue": "true",
        "Required": true
      },
      {
        "Name": "PrimaryNodeOnlineRequired",
        "DisplayName": "Primary Node Online Required",
        "Type": "Bool",
        "DependsOn": "",
        "DefaultValue": "",
        "Required": true
      },
      {
        "Name": "IgnoreSSLWarning",
        "DisplayName": "Ignore SSL Warning",
        "Type": "Bool",
        "DependsOn": "",
        "DefaultValue": "False",
        "Required": true
      },
      {
        "Name": "UseTokenAuth",
        "DisplayName": "Use Token Authentication",
        "Type": "Bool",
        "DependsOn": "",
        "DefaultValue": "false",
        "Required": true
      }
    ],
    "EntryParameters": [],
    "PasswordOptions": {
      "EntrySupported": false,
      "StoreRequired": false,
      "Style": "Default"
    },
    "PrivateKeyAllowed": "Required",
    "JobProperties": [],
    "ServerRequired": true,
    "PowerShell": false,
    "BlueprintAllowed": true,
    "CustomAliasAllowed": "Forbidden"
  },
  {
    "Name": "Fortigate",
    "ShortName": "Fortigate",
    "Capability": "Fortigate",
    "ServerRequired": false,
    "BlueprintAllowed": true,
    "CustomAliasAllowed": "Required",
    "PowerShell": false,
    "PrivateKeyAllowed": "Required",
    "SupportedOperations": {
      "Add": true,
      "Create": false,
      "Discovery": true,
      "Enrollment": false,
      "Remove": true
    },
    "PasswordOptions": {
      "Style": "Default",
      "EntrySupported": false,
      "StoreRequired": true
    },
    "Properties": [],
    "EntryParameters": []
>>>>>>> 17d1d146
  },
  {
    "Name": "Hashicorp Vault Key-Value PFX",
    "ShortName": "HCVKVPFX",
    "Capability": "HCVKVPFX",
    "LocalStore": false,
    "SupportedOperations": {
      "Add": true,
      "Create": true,
      "Discovery": true,
      "Enrollment": false,
      "Remove": true
    },
    "Properties": [
      {
        "Name": "SubfolderInventory",
        "DisplayName": "Sub-folder Inventory",
        "Type": "Bool",
        "DependsOn": "",
        "DefaultValue": "false",
        "Required": false
      },
      {
        "Name": "IncludeCertChain",
        "DisplayName": "Include Certificate Chain",
        "Type": "Bool",
        "DependsOn": "",
        "DefaultValue": "false",
        "Required": false
      },
      {
        "Name": "MountPoint",
        "DisplayName": "Mount Point",
        "Type": "String",
        "DependsOn": "",
        "DefaultValue": "",
        "Required": false
      },
      {
        "Name": "ServerUsername",
        "DisplayName": "Server Username",
        "Type": "Secret",
        "DependsOn": "",
        "DefaultValue": "",
        "Required": false
      },
      {
        "Name": "ServerPassword",
        "DisplayName": "Server Password",
        "Type": "Secret",
        "DependsOn": "",
        "DefaultValue": "",
        "Required": false
      },
      {
        "Name": "ServerUseSsl",
        "DisplayName": "Use SSL",
        "Type": "Bool",
        "DependsOn": "",
        "DefaultValue": "true",
        "Required": true
      }
    ],
    "EntryParameters": [],
    "PasswordOptions": {
      "EntrySupported": false,
      "StoreRequired": false,
      "Style": "Default"
    },
    "StorePathType": "",
    "StorePathValue": "",
    "PrivateKeyAllowed": "Optional",
    "JobProperties": [],
    "ServerRequired": true,
    "PowerShell": false,
    "BlueprintAllowed": false,
    "CustomAliasAllowed": "Optional"
  },
  {
    "Name": "Hashicorp Vault PKI",
    "ShortName": "HCVPKI",
    "Capability": "HCVPKI",
    "LocalStore": false,
    "SupportedOperations": {
      "Add": false,
      "Create": false,
      "Discovery": false,
      "Enrollment": false,
      "Remove": false
    },
    "Properties": [
      {
        "Name": "MountPoint",
        "DisplayName": "Mount Point",
        "Type": "String",
        "DependsOn": "",
        "DefaultValue": "",
        "Required": true
      }
    ],
    "EntryParameters": [],
    "PasswordOptions": {
      "EntrySupported": false,
      "StoreRequired": false,
      "Style": "Default"
    },
    "PrivateKeyAllowed": "Optional",
    "JobProperties": [],
    "ServerRequired": true,
    "PowerShell": false,
    "BlueprintAllowed": false,
    "CustomAliasAllowed": "Optional"
  },
  {
    "Name": "IIS Bound Certificate",
    "ShortName": "IISU",
    "Capability": "IISU",
    "LocalStore": false,
    "SupportedOperations": {
      "Add": true,
      "Create": false,
      "Discovery": false,
      "Enrollment": true,
      "Remove": true
    },
    "Properties": [
      {
        "Name": "spnwithport",
        "DisplayName": "SPN With Port",
        "Type": "Bool",
        "DependsOn": "",
        "DefaultValue": "false",
        "Required": false,
        "Description": "Internally set the -IncludePortInSPN option when creating the remote PowerShell connection. Needed for some Kerberos configurations."
      },
      {
        "Name": "WinRM Protocol",
        "DisplayName": "WinRM Protocol",
        "Type": "MultipleChoice",
        "DependsOn": "",
        "DefaultValue": "https,http",
        "Required": true,
        "Description": "Multiple choice value specifying the protocol (https or http) that the target server's WinRM listener is using. Example: 'https' to use secure communication."
      },
      {
        "Name": "WinRM Port",
        "DisplayName": "WinRM Port",
        "Type": "String",
        "DependsOn": "",
        "DefaultValue": "5986",
        "Required": true,
        "Description": "String value specifying the port number that the target server's WinRM listener is configured to use. Example: '5986' for HTTPS or '5985' for HTTP."
      },
      {
        "Name": "ServerUsername",
        "DisplayName": "Server Username",
        "Type": "Secret",
        "DependsOn": "",
        "DefaultValue": "",
        "Required": false,
        "Description": "Username used to log into the target server for establishing the WinRM session. Example: 'administrator' or 'domain\\username'."
      },
      {
        "Name": "ServerPassword",
        "DisplayName": "Server Password",
        "Type": "Secret",
        "DependsOn": "",
        "DefaultValue": "",
        "Required": false,
        "Description": "Password corresponding to the Server Username used to log into the target server for establishing the WinRM session. Example: 'P@ssw0rd123'."
      },
      {
        "Name": "ServerUseSsl",
        "DisplayName": "Use SSL",
        "Type": "Bool",
        "DependsOn": "",
        "DefaultValue": "true",
        "Required": true,
        "Description": "Determine whether the server uses SSL or not (This field is automatically created)"
      }
    ],
    "EntryParameters": [
      {
        "Name": "Port",
        "DisplayName": "Port",
        "Type": "String",
        "RequiredWhen": {
          "HasPrivateKey": false,
          "OnAdd": false,
          "OnRemove": false,
          "OnReenrollment": false
        },
        "DependsOn": "",
        "DefaultValue": "443",
        "Options": "",
        "Description": "String value specifying the IP port to bind the certificate to for the IIS site. Example: '443' for HTTPS."
      },
      {
        "Name": "IPAddress",
        "DisplayName": "IP Address",
        "Type": "String",
        "RequiredWhen": {
          "HasPrivateKey": false,
          "OnAdd": true,
          "OnRemove": true,
          "OnReenrollment": true
        },
        "DependsOn": "",
        "DefaultValue": "*",
        "Options": "",
        "Description": "String value specifying the IP address to bind the certificate to for the IIS site. Example: '*' for all IP addresses or '192.168.1.1' for a specific IP address."
      },
      {
        "Name": "HostName",
        "DisplayName": "Host Name",
        "Type": "String",
        "RequiredWhen": {
          "HasPrivateKey": false,
          "OnAdd": false,
          "OnRemove": false,
          "OnReenrollment": false
        },
        "DependsOn": "",
        "DefaultValue": "",
        "Options": "",
        "Description": "String value specifying the host name (host header) to bind the certificate to for the IIS site. Leave blank for all host names or enter a specific hostname such as 'www.example.com'."
      },
      {
        "Name": "SiteName",
        "DisplayName": "IIS Site Name",
        "Type": "String",
        "RequiredWhen": {
          "HasPrivateKey": false,
          "OnAdd": true,
          "OnRemove": true,
          "OnReenrollment": true
        },
        "DependsOn": "",
        "DefaultValue": "Default Web Site",
        "Options": "",
        "Description": "String value specifying the name of the IIS web site to bind the certificate to. Example: 'Default Web Site' or any custom site name such as 'MyWebsite'."
      },
      {
        "Name": "SniFlag",
        "DisplayName": "SSL Flags",
        "Type": "String",
        "RequiredWhen": {
          "HasPrivateKey": false,
          "OnAdd": false,
          "OnRemove": false,
          "OnReenrollment": false
        },
        "DependsOn": "",
        "DefaultValue": "0",
        "Options": "",
        "Description": "A 128-Bit Flag that determines what type of SSL settings you wish to use.  The default is 0, meaning No SNI.  For more information, check IIS documentation for the appropriate bit setting.)"
      },
      {
        "Name": "Protocol",
        "DisplayName": "Protocol",
        "Type": "MultipleChoice",
        "RequiredWhen": {
          "HasPrivateKey": false,
          "OnAdd": true,
          "OnRemove": true,
          "OnReenrollment": true
        },
        "DependsOn": "",
        "DefaultValue": "https",
        "Options": "https,http",
        "Description": "Multiple choice value specifying the protocol to bind to. Example: 'https' for secure communication."
      },
      {
        "Name": "ProviderName",
        "DisplayName": "Crypto Provider Name",
        "Type": "String",
        "RequiredWhen": {
          "HasPrivateKey": false,
          "OnAdd": false,
          "OnRemove": false,
          "OnReenrollment": false
        },
        "DependsOn": "",
        "DefaultValue": "",
        "Options": "",
        "Description": "Name of the Windows cryptographic provider to use during reenrollment jobs when generating and storing the private keys. If not specified, defaults to 'Microsoft Strong Cryptographic Provider'. This value would typically be specified when leveraging a Hardware Security Module (HSM). The specified cryptographic provider must be available on the target server being managed. The list of installed cryptographic providers can be obtained by running 'certutil -csplist' on the target Server."
      },
      {
        "Name": "SAN",
        "DisplayName": "SAN",
        "Type": "String",
        "RequiredWhen": {
          "HasPrivateKey": false,
          "OnAdd": false,
          "OnRemove": false,
          "OnReenrollment": true
        },
        "DependsOn": "",
        "DefaultValue": "",
        "Options": "",
        "Description": "String value specifying the Subject Alternative Name (SAN) to be used when performing reenrollment jobs. Format as a list of <san_type>=<san_value> entries separated by ampersands; Example: 'dns=www.example.com&dns=www.example2.com' for multiple SANs. Can be made optional if RFC 2818 is disabled on the CA."
      }
    ],
    "PasswordOptions": {
      "EntrySupported": false,
      "StoreRequired": false,
      "Style": "Default"
    },
    "StorePathValue": "[\"My\",\"WebHosting\"]",
    "PrivateKeyAllowed": "Required",
    "ServerRequired": true,
    "PowerShell": false,
    "BlueprintAllowed": false,
    "CustomAliasAllowed": "Forbidden",
    "ClientMachineDescription": "Hostname of the Windows Server containing the IIS certificate store to be managed. If this value is a hostname, a WinRM session will be established using the credentials specified in the Server Username and Server Password fields.  For more information, see [Client Machine](#note-regarding-client-machine).",
    "StorePathDescription": "Windows certificate store path to manage. Choose 'My' for the Personal store or 'WebHosting' for the Web Hosting store."
  },
  {
    "Name": "Imperva",
    "ShortName": "Imperva",
    "Capability": "Imperva",
    "ServerRequired": false,
    "BlueprintAllowed": false,
    "CustomAliasAllowed": "Required",
    "PowerShell": false,
    "PrivateKeyAllowed": "Required",
    "SupportedOperations": {
      "Add": true,
      "Create": false,
      "Discovery": false,
      "Enrollment": false,
      "Remove": true
    },
    "PasswordOptions": {
      "Style": "Default",
      "EntrySupported": false,
      "StoreRequired": true,
      "StorePassword": {
        "Description": "Your Imperva API id and API key concatenated with a comma (,}.  For example: 12345,12345678-1234-1234-1234-123456789ABC.  Please refer to the [Imperva documentation](https://docs.imperva.com/bundle/cloud-application-security/page/settings/api-keys.htm#:~:text=In%20the%20Cloud%20Security%20Console%20top%20menu%20bar%2C%20click%20Account,to%20create%20a%20new%20key.) as to how to create an API id and key.",
        "IsPAMEligible": true
      }
    },
    "Properties": [],
    "EntryParameters": [],
    "ClientMachineDescription": "The URL that will be used as the base URL for Imperva endpoint calls.  Should be https://my.imperva.com",
    "StorePathDescription": "Your Imperva account id.  Please refer to the [Imperva documentation](https://docs.imperva.com/howto/bd68301b) as to how to find your Imperva account id."
  },
  {
    "Name": "K8SCert",
    "ShortName": "K8SCert",
    "Capability": "K8SCert",
    "LocalStore": false,
    "SupportedOperations": {
      "Add": false,
      "Create": false,
      "Discovery": true,
      "Enrollment": false,
      "Remove": false
    },
    "Properties": [
      {
        "Name": "KubeNamespace",
        "DisplayName": "KubeNamespace",
        "Type": "String",
        "DependsOn": "",
        "DefaultValue": "default",
        "Required": false
      },
      {
        "Name": "KubeSecretName",
        "DisplayName": "KubeSecretName",
        "Type": "String",
        "DependsOn": "",
        "DefaultValue": null,
        "Required": false
      },
      {
        "Name": "KubeSecretType",
        "DisplayName": "KubeSecretType",
        "Type": "String",
        "DependsOn": "",
        "DefaultValue": "cert",
        "Required": true
      }
    ],
    "EntryParameters": null,
    "PasswordOptions": {
      "EntrySupported": false,
      "StoreRequired": false,
      "Style": "Default"
    },
    "StorePathType": "",
    "StorePathValue": "",
    "PrivateKeyAllowed": "Forbidden",
    "JobProperties": [],
    "ServerRequired": true,
    "PowerShell": false,
    "BlueprintAllowed": false,
    "CustomAliasAllowed": "Forbidden"
  },
  {
    "Name": "K8SCluster",
    "ShortName": "K8SCluster",
    "Capability": "K8SCluster",
    "LocalStore": false,
    "SupportedOperations": {
      "Add": true,
      "Create": true,
      "Discovery": false,
      "Enrollment": false,
      "Remove": true
    },
    "Properties": [
      {
        "Name": "SeparateChain",
        "DisplayName": "Separate Certificate Chain",
        "Type": "Bool",
        "DefaultValue": "false",
        "Required": false
      },
      {
        "Name": "IncludeCertChain",
        "DisplayName": "Include Certificate Chain",
        "Type": "Bool",
        "DefaultValue": "true",
        "Required": false
      }
    ],
    "EntryParameters": null,
    "PasswordOptions": {
      "EntrySupported": false,
      "StoreRequired": false,
      "Style": "Default"
    },
    "StorePathType": "",
    "StorePathValue": "",
    "PrivateKeyAllowed": "Optional",
    "JobProperties": [],
    "ServerRequired": true,
    "PowerShell": false,
    "BlueprintAllowed": false,
    "CustomAliasAllowed": "Required"
  },
  {
    "Name": "K8SJKS",
    "ShortName": "K8SJKS",
    "Capability": "K8SJKS",
    "LocalStore": false,
    "SupportedOperations": {
      "Add": true,
      "Create": true,
      "Discovery": true,
      "Enrollment": false,
      "Remove": true
    },
    "Properties": [
      {
        "Name": "KubeNamespace",
        "DisplayName": "KubeNamespace",
        "Type": "String",
        "DependsOn": "",
        "DefaultValue": "default",
        "Required": false
      },
      {
        "Name": "KubeSecretName",
        "DisplayName": "KubeSecretName",
        "Type": "String",
        "DependsOn": "",
        "DefaultValue": null,
        "Required": false
      },
      {
        "Name": "KubeSecretType",
        "DisplayName": "KubeSecretType",
        "Type": "String",
        "DependsOn": "",
        "DefaultValue": "jks",
        "Required": true
      },
      {
        "Name": "CertificateDataFieldName",
        "DisplayName": "CertificateDataFieldName",
        "Type": "String",
        "DependsOn": "",
        "DefaultValue": ".jks",
        "Required": true
      },
      {
        "Name": "PasswordFieldName",
        "DisplayName": "PasswordFieldName",
        "Type": "String",
        "DependsOn": "",
        "DefaultValue": "password",
        "Required": false
      },
      {
        "Name": "PasswordIsK8SSecret",
        "DisplayName": "Password Is K8S Secret",
        "Type": "Bool",
        "DependsOn": "",
        "DefaultValue": "false",
        "Required": false
      },
      {
        "Name": "StorePasswordPath",
        "DisplayName": "StorePasswordPath",
        "Type": "String",
        "DependsOn": "",
        "DefaultValue": null,
        "Required": false
      }
    ],
    "EntryParameters": null,
    "PasswordOptions": {
      "EntrySupported": false,
      "StoreRequired": false,
      "Style": "Default"
    },
    "StorePathType": "",
    "StorePathValue": "",
    "PrivateKeyAllowed": "Optional",
    "JobProperties": [],
    "ServerRequired": true,
    "PowerShell": false,
    "BlueprintAllowed": false,
    "CustomAliasAllowed": "Required"
  },
  {
    "Name": "K8SNS",
    "ShortName": "K8SNS",
    "Capability": "K8SNS",
    "LocalStore": false,
    "SupportedOperations": {
      "Add": true,
      "Create": true,
      "Discovery": true,
      "Enrollment": false,
      "Remove": true
    },
    "Properties": [
      {
        "Name": "KubeNamespace",
        "DisplayName": "Kube Namespace",
        "Type": "String",
        "DependsOn": "",
        "DefaultValue": "default",
        "Required": false
      },
      {
        "Name": "SeparateChain",
        "DisplayName": "Separate Certificate Chain",
        "Type": "Bool",
        "DefaultValue": "false",
        "Required": false
      },
      {
        "Name": "IncludeCertChain",
        "DisplayName": "Include Certificate Chain",
        "Type": "Bool",
        "DefaultValue": "true",
        "Required": false
      }
    ],
    "EntryParameters": null,
    "PasswordOptions": {
      "EntrySupported": false,
      "StoreRequired": false,
      "Style": "Default"
    },
    "StorePathType": "",
    "StorePathValue": "",
    "PrivateKeyAllowed": "Optional",
    "JobProperties": [],
    "ServerRequired": true,
    "PowerShell": false,
    "BlueprintAllowed": false,
    "CustomAliasAllowed": "Required"
  },
  {
    "Name": "K8SPKCS12",
    "ShortName": "K8SPKCS12",
    "Capability": "K8SPKCS12",
    "LocalStore": false,
    "SupportedOperations": {
      "Add": true,
      "Create": true,
      "Discovery": true,
      "Enrollment": false,
      "Remove": true
    },
    "Properties": [
      {
        "Name": "KubeSecretType",
        "DisplayName": "Kube Secret Type",
        "Type": "String",
        "DependsOn": "",
        "DefaultValue": "pkcs12",
        "Required": true
      },
      {
        "Name": "CertificateDataFieldName",
        "DisplayName": "CertificateDataFieldName",
        "Type": "String",
        "DependsOn": "",
        "DefaultValue": ".p12",
        "Required": true
      },
      {
        "Name": "PasswordFieldName",
        "DisplayName": "Password Field Name",
        "Type": "String",
        "DependsOn": "",
        "DefaultValue": "password",
        "Required": false
      },
      {
        "Name": "PasswordIsK8SSecret",
        "DisplayName": "Password Is K8S Secret",
        "Type": "Bool",
        "DependsOn": "",
        "DefaultValue": "false",
        "Required": false
      },
      {
        "Name": "KubeNamespace",
        "DisplayName": "Kube Namespace",
        "Type": "String",
        "DependsOn": "",
        "DefaultValue": "default",
        "Required": false
      },
      {
        "Name": "KubeSecretName",
        "DisplayName": "Kube Secret Name",
        "Type": "String",
        "DependsOn": "",
        "DefaultValue": null,
        "Required": false
      },
      {
        "Name": "StorePasswordPath",
        "DisplayName": "StorePasswordPath",
        "Type": "String",
        "DependsOn": "",
        "DefaultValue": null,
        "Required": false
      }
    ],
    "EntryParameters": null,
    "PasswordOptions": {
      "EntrySupported": false,
      "StoreRequired": false,
      "Style": "Default"
    },
    "StorePathType": "",
    "StorePathValue": "",
    "PrivateKeyAllowed": "Optional",
    "JobProperties": [],
    "ServerRequired": true,
    "PowerShell": false,
    "BlueprintAllowed": false,
    "CustomAliasAllowed": "Required"
  },
  {
    "Name": "K8SSecret",
    "ShortName": "K8SSecret",
    "Capability": "K8SSecret",
    "LocalStore": false,
    "SupportedOperations": {
      "Add": true,
      "Create": true,
      "Discovery": true,
      "Enrollment": false,
      "Remove": true
    },
    "Properties": [
      {
        "Name": "KubeNamespace",
        "DisplayName": "KubeNamespace",
        "Type": "String",
        "DependsOn": "",
        "DefaultValue": null,
        "Required": false
      },
      {
        "Name": "KubeSecretName",
        "DisplayName": "KubeSecretName",
        "Type": "String",
        "DependsOn": "",
        "DefaultValue": null,
        "Required": false
      },
      {
        "Name": "KubeSecretType",
        "DisplayName": "KubeSecretType",
        "Type": "String",
        "DependsOn": "",
        "DefaultValue": "secret",
        "Required": true
      },
      {
        "Name": "SeparateChain",
        "DisplayName": "Separate Certificate Chain",
        "Type": "Bool",
        "DefaultValue": "false",
        "Required": false
      },
      {
        "Name": "IncludeCertChain",
        "DisplayName": "Include Certificate Chain",
        "Type": "Bool",
        "DefaultValue": "true",
        "Required": false
      }
    ],
    "EntryParameters": null,
    "PasswordOptions": {
      "EntrySupported": false,
      "StoreRequired": false,
      "Style": "Default"
    },
    "StorePathType": "",
    "StorePathValue": "",
    "PrivateKeyAllowed": "Optional",
    "JobProperties": [],
    "ServerRequired": true,
    "PowerShell": false,
    "BlueprintAllowed": false,
    "CustomAliasAllowed": "Forbidden"
  },
  {
    "Name": "K8STLSSecr",
    "ShortName": "K8STLSSecr",
    "Capability": "K8STLSSecr",
    "LocalStore": false,
    "SupportedOperations": {
      "Add": true,
      "Create": true,
      "Discovery": true,
      "Enrollment": false,
      "Remove": true
    },
    "Properties": [
      {
        "Name": "KubeNamespace",
        "DisplayName": "KubeNamespace",
        "Type": "String",
        "DependsOn": "",
        "DefaultValue": null,
        "Required": false
      },
      {
        "Name": "KubeSecretName",
        "DisplayName": "KubeSecretName",
        "Type": "String",
        "DependsOn": "",
        "DefaultValue": null,
        "Required": false
      },
      {
        "Name": "KubeSecretType",
        "DisplayName": "KubeSecretType",
        "Type": "String",
        "DependsOn": "",
        "DefaultValue": "tls_secret",
        "Required": true
      },
      {
        "Name": "SeparateChain",
        "DisplayName": "Separate Certificate Chain",
        "Type": "Bool",
        "DefaultValue": "false",
        "Required": false
      },
      {
        "Name": "IncludeCertChain",
        "DisplayName": "Include Certificate Chain",
        "Type": "Bool",
        "DefaultValue": "true",
        "Required": false
      }
    ],
    "EntryParameters": null,
    "PasswordOptions": {
      "EntrySupported": false,
      "StoreRequired": false,
      "Style": "Default"
    },
    "StorePathType": "",
    "StorePathValue": "",
    "PrivateKeyAllowed": "Optional",
    "JobProperties": [],
    "ServerRequired": true,
    "PowerShell": false,
    "BlueprintAllowed": false,
    "CustomAliasAllowed": "Forbidden"
  },
  {
    "Name": "MyOrchestratorStoreType",
    "ShortName": "MOST",
    "Capability": "MOST",
    "LocalStore": false,
    "SupportedOperations": {
      "Add": false,
      "Create": false,
      "Discovery": true,
      "Enrollment": false,
      "Remove": false
    },
    "Properties": [
      {
        "Name": "CustomField1",
        "DisplayName": "CustomField1",
        "Type": "String",
        "DependsOn": "",
        "DefaultValue": "default",
        "Required": true
      },
      {
        "Name": "CustomField2",
        "DisplayName": "CustomField2",
        "Type": "String",
        "DependsOn": "",
        "DefaultValue": null,
        "Required": true
      }
    ],
    "EntryParameters": [],
    "PasswordOptions": {
      "EntrySupported": false,
      "StoreRequired": false,
      "Style": "Default"
    },
    "StorePathType": "",
    "StorePathValue": "",
    "PrivateKeyAllowed": "Forbidden",
    "JobProperties": [],
    "ServerRequired": true,
    "PowerShell": false,
    "BlueprintAllowed": false,
    "CustomAliasAllowed": "Forbidden"
  },
  {
    "Name": "Nmap Orchestrator",
    "ShortName": "Nmap",
    "Capability": "Nmap",
    "LocalStore": false,
    "SupportedOperations": {
      "Add": false,
      "Create": false,
      "Discovery": false,
      "Enrollment": false,
      "Inventory": true,
      "Reenrollment": false,
      "Remove": true
    },
    "Properties": [],
    "EntryParameters": [],
    "PasswordOptions": {
      "EntrySupported": false,
      "StoreRequired": false,
      "Style": "Default"
    },
    "StorePathType": "Freeform",
    "StorePathValue": "",
    "PrivateKeyAllowed": "Forbidden",
    "ServerRequired": false,
    "PowerShell": false,
    "BlueprintAllowed": false,
    "CustomAliasAllowed": "Optional"
  },
  {
    "Name": "PaloAlto",
    "ShortName": "PaloAlto",
    "Capability": "PaloAlto",
    "LocalStore": false,
    "SupportedOperations": {
      "Add": true,
      "Create": false,
      "Discovery": false,
      "Enrollment": false,
      "Remove": true
    },
    "Properties": [
      {
        "Name": "ServerUsername",
        "DisplayName": "Server Username",
        "Type": "Secret",
        "DependsOn": null,
        "DefaultValue": null,
        "Required": false
      },
      {
        "Name": "ServerPassword",
        "DisplayName": "Server Password",
        "Type": "Secret",
        "DependsOn": null,
        "DefaultValue": null,
        "Required": false
      },
      {
        "Name": "ServerUseSsl",
        "DisplayName": "Use SSL",
        "Type": "Bool",
        "DependsOn": null,
        "DefaultValue": "true",
        "Required": true
      },
      {
        "Name": "DeviceGroup",
        "DisplayName": "Device Group",
        "Type": "String",
        "DependsOn": null,
        "DefaultValue": null,
        "Required": false
      },
      {
        "Name": "InventoryTrustedCerts",
        "DisplayName": "Inventory Trusted Certs",
        "Type": "Bool",
        "DependsOn": null,
        "DefaultValue": "false",
        "Required": true
      },
      {
        "Name": "TemplateStack",
        "DisplayName": "Template Stack",
        "Type": "String",
        "DependsOn": null,
        "DefaultValue": null,
        "Required": false
      }
    ],
    "EntryParameters": [],
    "PasswordOptions": {
      "EntrySupported": false,
      "StoreRequired": false,
      "Style": "Default"
    },
    "PrivateKeyAllowed": "Optional",
    "JobProperties": [],
    "ServerRequired": true,
    "PowerShell": false,
    "BlueprintAllowed": false,
    "CustomAliasAllowed": "Required"
  },
  {
    "Name": "RFDER",
    "ShortName": "RFDER",
    "Capability": "RFDER",
    "ServerRequired": true,
    "BlueprintAllowed": false,
    "CustomAliasAllowed": "Forbidden",
    "PowerShell": false,
    "PrivateKeyAllowed": "Optional",
    "SupportedOperations": {
      "Add": true,
      "Create": true,
      "Discovery": true,
      "Enrollment": false,
      "Remove": true
    },
    "PasswordOptions": {
      "Style": "Default",
      "EntrySupported": false,
      "StoreRequired": true,
      "StorePassword": {
        "Description": "Password used to secure the Certificate Store",
        "IsPAMEligible": true
      }
    },
    "Properties": [
      {
        "Name": "ServerUsername",
        "DisplayName": "Server Username",
        "Type": "Secret",
        "DependsOn": "",
        "DefaultValue": "",
        "Required": false,
        "IsPAMEligible": true,
        "Description": "A username (or valid PAM key if the username is stored in a KF Command configured PAM integration). If acting as an *agent* using local file access, just check *No Value*"
      },
      {
        "Name": "ServerPassword",
        "DisplayName": "Server Password",
        "Type": "Secret",
        "DependsOn": "",
        "DefaultValue": "",
        "Required": false,
        "IsPAMEligible": true,
        "Description": "A password (or valid PAM key if the password is stored in a KF Command configured PAM integration). The password can also be an SSH private key if connecting via SSH to a server using SSH private key authentication. If acting as an *agent* using local file access, just check *No Value*"
      },
      {
        "Name": "LinuxFilePermissionsOnStoreCreation",
        "DisplayName": "Linux File Permissions on Store Creation",
        "Required": false,
        "DependsOn": "",
        "Type": "String",
        "DefaultValue": "",
        "Description": "The LinuxFilePermissionsOnStoreCreation field should contain a three-digit value between 000 and 777 representing the Linux file permissions to be set for the certificate store upon creation. Example: '600' or '755'."
      },
      {
        "Name": "LinuxFileOwnerOnStoreCreation",
        "DisplayName": "Linux File Owner on Store Creation",
        "Required": false,
        "DependsOn": "",
        "Type": "String",
        "DefaultValue": "",
        "Description": "The LinuxFileOwnerOnStoreCreation field should contain a valid user ID recognized by the destination Linux server, optionally followed by a colon and a group ID if the group owner differs. Example: 'userID' or 'userID:groupID'."
      },
      {
        "Name": "SudoImpersonatingUser",
        "DisplayName": "Sudo Impersonating User",
        "Required": false,
        "DependsOn": "",
        "Type": "String",
        "DefaultValue": "",
        "Description": "The SudoImpersonatingUser field should contain a valid user ID to impersonate using sudo on the destination Linux server. Example: 'impersonatedUserID'."
      },
      {
        "Name": "SeparatePrivateKeyFilePath",
        "DisplayName": "Separate Private Key File Location",
        "Required": false,
        "DependsOn": "",
        "Type": "String",
        "DefaultValue": "",
        "Description": "The SeparatePrivateKeyFilePath field should contain the full path and file name where the separate private key file will be stored if it is to be kept outside the main certificate file. Example: '/path/to/privatekey.der'."
      }
    ],
    "EntryParameters": [],
    "ClientMachineDescription": "The Client Machine field should contain the DNS name or IP address of the remote orchestrated server for Linux orchestrated servers, formatted as a URL (protocol://dns-or-ip:port) for Windows orchestrated servers, or '1.1.1.1|LocalMachine' for local agents. Example: 'https://myserver.mydomain.com:5986' or '1.1.1.1|LocalMachine' for local access.",
    "StorePathDescription": "The Store Path field should contain the full path and file name, including file extension if applicable, beginning with a forward slash (/) for Linux orchestrated servers or a drive letter (i.e., c:\\folder\\path\\storename.der) for Windows orchestrated servers. Example: '/folder/path/storename.der' or 'c:\\folder\\path\\storename.der'."
  },
  {
    "Name": "RFJKS",
    "ShortName": "RFJKS",
    "Capability": "RFJKS",
    "ServerRequired": true,
    "BlueprintAllowed": false,
    "CustomAliasAllowed": "Required",
    "PowerShell": false,
    "PrivateKeyAllowed": "Optional",
    "SupportedOperations": {
      "Add": true,
      "Create": true,
      "Discovery": true,
      "Enrollment": false,
      "Remove": true
    },
    "PasswordOptions": {
      "Style": "Default",
      "EntrySupported": false,
      "StoreRequired": true,
      "StorePassword": {
        "Description": "Password used to secure the Certificate Store",
        "IsPAMEligible": true
      }
    },
    "Properties": [
      {
        "Name": "ServerUsername",
        "DisplayName": "Server Username",
        "Type": "Secret",
        "DependsOn": "",
        "DefaultValue": "",
        "Required": false,
        "IsPAMEligible": true,
        "Description": "A username (or valid PAM key if the username is stored in a KF Command configured PAM integration). If acting as an *agent* using local file access, just check *No Value*"
      },
      {
        "Name": "ServerPassword",
        "DisplayName": "Server Password",
        "Type": "Secret",
        "DependsOn": "",
        "DefaultValue": "",
        "Required": false,
        "IsPAMEligible": true,
        "Description": "A password (or valid PAM key if the password is stored in a KF Command configured PAM integration). The password can also be an SSH private key if connecting via SSH to a server using SSH private key authentication. If acting as an *agent* using local file access, just check *No Value*"
      },
      {
        "Name": "LinuxFilePermissionsOnStoreCreation",
        "DisplayName": "Linux File Permissions on Store Creation",
        "Required": false,
        "DependsOn": "",
        "Type": "String",
        "DefaultValue": "",
        "Description": "The LinuxFilePermissionsOnStoreCreation field should contain a three-digit value between 000 and 777 representing the Linux file permissions to be set for the certificate store upon creation. Example: '600' or '755'."
      },
      {
        "Name": "LinuxFileOwnerOnStoreCreation",
        "DisplayName": "Linux File Owner on Store Creation",
        "Required": false,
        "DependsOn": "",
        "Type": "String",
        "DefaultValue": "",
        "Description": "The LinuxFileOwnerOnStoreCreation field should contain a valid user ID recognized by the destination Linux server, optionally followed by a colon and a group ID if the group owner differs. Example: 'userID' or 'userID:groupID'."
      },
      {
        "Name": "SudoImpersonatingUser",
        "DisplayName": "Sudo Impersonating User",
        "Required": false,
        "DependsOn": "",
        "Type": "String",
        "DefaultValue": "",
        "Description": "The SudoImpersonatingUser field should contain a valid user ID to impersonate using sudo on the destination Linux server. Example: 'impersonatedUserID'."
      }
    ],
    "EntryParameters": [],
    "ClientMachineDescription": "The IP address or DNS of the server hosting the certificate store.  For more information, see [Client Machine ](#client-machine-instructions)",
    "StorePathDescription": "The full path and file name, including file extension if one exists where the certificate store file is located.  For Linux orchestrated servers, StorePath will begin with a forward slash (i.e. /folder/path/storename.ext).  For Windows orchestrated servers, it should begin with a drive letter (i.e. c:\\folder\\path\\storename.ext)."
  },
  {
    "Name": "RFKDB",
    "ShortName": "RFKDB",
    "Capability": "RFKDB",
    "ServerRequired": true,
    "BlueprintAllowed": false,
    "CustomAliasAllowed": "Required",
    "PowerShell": false,
    "PrivateKeyAllowed": "Optional",
    "SupportedOperations": {
      "Add": true,
      "Create": true,
      "Discovery": true,
      "Enrollment": false,
      "Remove": true
    },
    "PasswordOptions": {
      "Style": "Default",
      "EntrySupported": false,
      "StoreRequired": true,
      "StorePassword": {
        "Description": "Password used to secure the Certificate Store",
        "IsPAMEligible": true
      }
    },
    "Properties": [
      {
        "Name": "ServerUsername",
        "DisplayName": "Server Username",
        "Type": "Secret",
        "DependsOn": "",
        "DefaultValue": "",
        "Required": false,
        "IsPAMEligible": true,
        "Description": "A username (or valid PAM key if the username is stored in a KF Command configured PAM integration). If acting as an *agent* using local file access, just check *No Value*"
      },
      {
        "Name": "ServerPassword",
        "DisplayName": "Server Password",
        "Type": "Secret",
        "DependsOn": "",
        "DefaultValue": "",
        "Required": false,
        "IsPAMEligible": true,
        "Description": "A password (or valid PAM key if the password is stored in a KF Command configured PAM integration). The password can also be an SSH private key if connecting via SSH to a server using SSH private key authentication. If acting as an *agent* using local file access, just check *No Value*"
      },
      {
        "Name": "LinuxFilePermissionsOnStoreCreation",
        "DisplayName": "Linux File Permissions on Store Creation",
        "Required": false,
        "DependsOn": "",
        "Type": "String",
        "DefaultValue": "",
        "Description": "The LinuxFilePermissionsOnStoreCreation field should contain a three-digit value between 000 and 777 representing the Linux file permissions to be set for the certificate store upon creation. Example: '600' or '755'."
      },
      {
        "Name": "LinuxFileOwnerOnStoreCreation",
        "DisplayName": "Linux File Owner on Store Creation",
        "Required": false,
        "DependsOn": "",
        "Type": "String",
        "DefaultValue": "",
        "Description": "The LinuxFileOwnerOnStoreCreation field should contain a valid user ID recognized by the destination Linux server, optionally followed by a colon and a group ID if the group owner differs. Example: 'userID' or 'userID:groupID'."
      },
      {
        "Name": "SudoImpersonatingUser",
        "DisplayName": "Sudo Impersonating User",
        "Required": false,
        "DependsOn": "",
        "Type": "String",
        "DefaultValue": "",
        "Description": "The SudoImpersonatingUser field should contain a valid user ID to impersonate using sudo on the destination Linux server. Example: 'impersonatedUserID'."
      }
    ],
    "EntryParameters": [],
    "ClientMachineDescription": "The Client Machine field should contain the DNS name or IP address of the remote orchestrated server for Linux orchestrated servers, formatted as a URL (protocol://dns-or-ip:port) for Windows orchestrated servers, or '1.1.1.1|LocalMachine' for local agents. Example: 'https://myserver.mydomain.com:5986' or '1.1.1.1|LocalMachine' for local access.",
    "StorePathDescription": "The Store Path field should contain the full path and file name, including file extension if applicable, beginning with a forward slash (/) for Linux orchestrated servers or a drive letter (i.e., c:\\folder\\path\\storename.kdb) for Windows orchestrated servers. Example: '/folder/path/storename.kdb' or 'c:\\folder\\path\\storename.kdb'."
  },
  {
    "Name": "RFORA",
    "ShortName": "RFORA",
    "Capability": "RFORA",
    "ServerRequired": true,
    "BlueprintAllowed": false,
    "CustomAliasAllowed": "Required",
    "PowerShell": false,
    "PrivateKeyAllowed": "Optional",
    "SupportedOperations": {
      "Add": true,
      "Create": true,
      "Discovery": true,
      "Enrollment": false,
      "Remove": true
    },
    "PasswordOptions": {
      "Style": "Default",
      "EntrySupported": false,
      "StoreRequired": true,
      "StorePassword": {
        "Description": "Password used to secure the Certificate Store",
        "IsPAMEligible": true
      }
    },
    "Properties": [
      {
        "Name": "ServerUsername",
        "DisplayName": "Server Username",
        "Type": "Secret",
        "DependsOn": "",
        "DefaultValue": "",
        "Required": false,
        "IsPAMEligible": true,
        "Description": "A username (or valid PAM key if the username is stored in a KF Command configured PAM integration). If acting as an *agent* using local file access, just check *No Value*"
      },
      {
        "Name": "ServerPassword",
        "DisplayName": "Server Password",
        "Type": "Secret",
        "DependsOn": "",
        "DefaultValue": "",
        "Required": false,
        "IsPAMEligible": true,
        "Description": "A password (or valid PAM key if the password is stored in a KF Command configured PAM integration). The password can also be an SSH private key if connecting via SSH to a server using SSH private key authentication. If acting as an *agent* using local file access, just check *No Value*"
      },
      {
        "Name": "LinuxFilePermissionsOnStoreCreation",
        "DisplayName": "Linux File Permissions on Store Creation",
        "Required": false,
        "DependsOn": "",
        "Type": "String",
        "DefaultValue": "",
        "Description": "The LinuxFilePermissionsOnStoreCreation field should contain a three-digit value between 000 and 777 representing the Linux file permissions to be set for the certificate store upon creation. Example: '600' or '755'."
      },
      {
        "Name": "LinuxFileOwnerOnStoreCreation",
        "DisplayName": "Linux File Owner on Store Creation",
        "Required": false,
        "DependsOn": "",
        "Type": "String",
        "DefaultValue": "",
        "Description": "The LinuxFileOwnerOnStoreCreation field should contain a valid user ID recognized by the destination Linux server, optionally followed by a colon and a group ID if the group owner differs. Example: 'userID' or 'userID:groupID'."
      },
      {
        "Name": "SudoImpersonatingUser",
        "DisplayName": "Sudo Impersonating User",
        "Required": false,
        "DependsOn": "",
        "Type": "String",
        "DefaultValue": "",
        "Description": "The SudoImpersonatingUser field should contain a valid user ID to impersonate using sudo on the destination Linux server. Example: 'impersonatedUserID'."
      },
      {
        "Name": "WorkFolder",
        "DisplayName": "Location to use for creation/removal of work files",
        "Required": true,
        "DependsOn": "",
        "Type": "String",
        "DefaultValue": "",
        "Description": "The WorkFolder field should contain the path on the managed server where temporary work files can be created, modified, and deleted during Inventory and Management jobs. Example: '/path/to/workfolder'."
      }
    ],
    "EntryParameters": [],
    "ClientMachineDescription": "The Client Machine field should contain the DNS name or IP address of the remote orchestrated server for Linux orchestrated servers, formatted as a URL (protocol://dns-or-ip:port) for Windows orchestrated servers, or '1.1.1.1|LocalMachine' for local agents. Example: 'https://myserver.mydomain.com:5986' or '1.1.1.1|LocalMachine' for local access.",
    "StorePathDescription": "The Store Path field should contain the full path and file name of the Oracle Wallet, including the 'eWallet.p12' file name by convention. Example: '/path/to/eWallet.p12' or 'c:\\path\\to\\eWallet.p12'."
  },
  {
    "Name": "RFPEM",
    "ShortName": "RFPEM",
    "Capability": "RFPEM",
    "ServerRequired": true,
    "BlueprintAllowed": false,
    "CustomAliasAllowed": "Forbidden",
    "PowerShell": false,
    "PrivateKeyAllowed": "Optional",
    "SupportedOperations": {
      "Add": true,
      "Create": true,
      "Discovery": true,
      "Enrollment": false,
      "Remove": true
    },
    "PasswordOptions": {
      "Style": "Default",
      "EntrySupported": false,
      "StoreRequired": true,
      "StorePassword": {
        "Description": "Password used to secure the Certificate Store.  For stores with PKCS#8 private keys, set the password for encrypted private keys (BEGIN ENCRYPTED PRIVATE KEY) or 'No Value' for unencrypted private keys (BEGIN PRIVATE KEY).  If managing a store with a PKCS#1 private key (BEGIN RSA PRIVATE KEY), this value MUST be set to 'No Value'",
        "IsPAMEligible": true
      }
    },
    "Properties": [
      {
        "Name": "ServerUsername",
        "DisplayName": "Server Username",
        "Type": "Secret",
        "DependsOn": "",
        "DefaultValue": "",
        "Required": false,
        "IsPAMEligible": true,
        "Description": "A username (or valid PAM key if the username is stored in a KF Command configured PAM integration). If acting as an *agent* using local file access, just check *No Value*"
      },
      {
        "Name": "ServerPassword",
        "DisplayName": "Server Password",
        "Type": "Secret",
        "DependsOn": "",
        "DefaultValue": "",
        "Required": false,
        "IsPAMEligible": true,
        "Description": "A password (or valid PAM key if the password is stored in a KF Command configured PAM integration). The password can also be an SSH private key if connecting via SSH to a server using SSH private key authentication. If acting as an *agent* using local file access, just check *No Value*"
      },
      {
        "Name": "LinuxFilePermissionsOnStoreCreation",
        "DisplayName": "Linux File Permissions on Store Creation",
        "Required": false,
        "DependsOn": "",
        "Type": "String",
        "DefaultValue": "",
        "Description": "The LinuxFilePermissionsOnStoreCreation field should contain a three-digit value between 000 and 777 representing the Linux file permissions to be set for the certificate store upon creation. Example: '600' or '755'."
      },
      {
        "Name": "LinuxFileOwnerOnStoreCreation",
        "DisplayName": "Linux File Owner on Store Creation",
        "Required": false,
        "DependsOn": "",
        "Type": "String",
        "DefaultValue": "",
        "Description": "The LinuxFileOwnerOnStoreCreation field should contain a valid user ID recognized by the destination Linux server, optionally followed by a colon and a group ID if the group owner differs. Example: 'userID' or 'userID:groupID'."
      },
      {
        "Name": "SudoImpersonatingUser",
        "DisplayName": "Sudo Impersonating User",
        "Required": false,
        "DependsOn": "",
        "Type": "String",
        "DefaultValue": "",
        "Description": "The SudoImpersonatingUser field should contain a valid user ID to impersonate using sudo on the destination Linux server. Example: 'impersonatedUserID'."
      },
      {
        "Name": "IsTrustStore",
        "DisplayName": "Trust Store",
        "Required": false,
        "DependsOn": "",
        "Type": "Bool",
        "DefaultValue": "false",
        "Description": "The IsTrustStore field should contain a boolean value ('true' or 'false') indicating whether the store will be identified as a trust store, which can hold multiple certificates without private keys. Example: 'true' for a trust store or 'false' for a store with a single certificate and private key."
      },
      {
        "Name": "IncludesChain",
        "DisplayName": "Store Includes Chain",
        "Required": false,
        "DependsOn": "",
        "Type": "Bool",
        "DefaultValue": "false",
        "Description": "The IncludesChain field should contain a boolean value ('true' or 'false') indicating whether the certificate store includes the full certificate chain along with the end entity certificate. Example: 'true' to include the full chain or 'false' to exclude it."
      },
      {
        "Name": "SeparatePrivateKeyFilePath",
        "DisplayName": "Separate Private Key File Location",
        "Required": false,
        "DependsOn": "",
        "Type": "String",
        "DefaultValue": "",
        "Description": "The SeparatePrivateKeyFilePath field should contain the full path and file name where the separate private key file will be stored if it is to be kept outside the main certificate file. Example: '/path/to/privatekey.pem'."
      },
      {
        "Name": "IgnorePrivateKeyOnInventory",
        "DisplayName": "Ignore Private Key On Inventory",
        "Required": false,
        "DependsOn": "",
        "Type": "Bool",
        "DefaultValue": "false",
        "Description": "The IgnorePrivateKeyOnInventory field should contain a boolean value ('true' or 'false') indicating whether to disregard the private key during inventory. Setting this to 'true' will allow inventory for the store without needing to supply the location of the private key or the password if the key is encrypted.  However, doing this makes the store in effect inventory-only and no management jobs will be able to be run for this store. Example: 'true' to ignore the private key or 'false' to include it."
      }
    ],
    "EntryParameters": [],
    "ClientMachineDescription": "The Client Machine field should contain the DNS name or IP address of the remote orchestrated server for Linux orchestrated servers, formatted as a URL (protocol://dns-or-ip:port) for Windows orchestrated servers, or '1.1.1.1|LocalMachine' for local agents. Example: 'https://myserver.mydomain.com:5986' or '1.1.1.1|LocalMachine' for local access.",
    "StorePathDescription": "The Store Path field should contain the full path and file name, including file extension if applicable, beginning with a forward slash (/) for Linux orchestrated servers or a drive letter (i.e., c:\\folder\\path\\storename.ext) for Windows orchestrated servers. Example: '/folder/path/storename.pem' or 'c:\\folder\\path\\storename.pem'."
  },
  {
    "Name": "RFPkcs12",
    "ShortName": "RFPkcs12",
    "Capability": "RFPkcs12",
    "ServerRequired": true,
    "BlueprintAllowed": false,
    "CustomAliasAllowed": "Required",
    "PowerShell": false,
    "PrivateKeyAllowed": "Optional",
    "SupportedOperations": {
      "Add": true,
      "Create": true,
      "Discovery": true,
      "Enrollment": false,
      "Remove": true
    },
    "PasswordOptions": {
      "Style": "Default",
      "EntrySupported": false,
      "StoreRequired": true,
      "StorePassword": {
        "Description": "Password used to secure the Certificate Store",
        "IsPAMEligible": true
      }
    },
    "Properties": [
      {
        "Name": "ServerUsername",
        "DisplayName": "Server Username",
        "Type": "Secret",
        "DependsOn": "",
        "DefaultValue": "",
        "Required": false,
        "IsPAMEligible": true,
        "Description": "A username (or valid PAM key if the username is stored in a KF Command configured PAM integration). If acting as an *agent* using local file access, just check *No Value*"
      },
      {
        "Name": "ServerPassword",
        "DisplayName": "Server Password",
        "Type": "Secret",
        "DependsOn": "",
        "DefaultValue": "",
        "Required": false,
        "IsPAMEligible": true,
        "Description": "A password (or valid PAM key if the password is stored in a KF Command configured PAM integration). The password can also be an SSH private key if connecting via SSH to a server using SSH private key authentication. If acting as an *agent* using local file access, just check *No Value*"
      },
      {
        "Name": "LinuxFilePermissionsOnStoreCreation",
        "DisplayName": "Linux File Permissions on Store Creation",
        "Required": false,
        "DependsOn": "",
        "Type": "String",
        "DefaultValue": "",
        "Description": "The LinuxFilePermissionsOnStoreCreation field should contain a three-digit value between 000 and 777 representing the Linux file permissions to be set for the certificate store upon creation. Example: '600' or '755'."
      },
      {
        "Name": "LinuxFileOwnerOnStoreCreation",
        "DisplayName": "Linux File Owner on Store Creation",
        "Required": false,
        "DependsOn": "",
        "Type": "String",
        "DefaultValue": "",
        "Description": "The LinuxFileOwnerOnStoreCreation field should contain a valid user ID recognized by the destination Linux server, optionally followed by a colon and a group ID if the group owner differs. Example: 'userID' or 'userID:groupID'."
      },
      {
        "Name": "SudoImpersonatingUser",
        "DisplayName": "Sudo Impersonating User",
        "Required": false,
        "DependsOn": "",
        "Type": "String",
        "DefaultValue": "",
        "Description": "The SudoImpersonatingUser field should contain a valid user ID to impersonate using sudo on the destination Linux server. Example: 'impersonatedUserID'."
      }
    ],
    "EntryParameters": [],
    "ClientMachineDescription": "The Client Machine field should contain the DNS name or IP address of the remote orchestrated server for Linux orchestrated servers, formatted as a URL (protocol://dns-or-ip:port) for Windows orchestrated servers, or '1.1.1.1|LocalMachine' for local agents. Example: 'https://myserver.mydomain.com:5986' or '1.1.1.1|LocalMachine' for local access.",
    "StorePathDescription": "The Store Path field should contain the full path and file name, including file extension if applicable, beginning with a forward slash (/) for Linux orchestrated servers or a drive letter (i.e., c:\\folder\\path\\storename.p12) for Windows orchestrated servers. Example: '/folder/path/storename.p12' or 'c:\\folder\\path\\storename.p12'."
  },
  {
    "Name": "SampleStoreType",
    "ShortName": "SAMPLETYPE",
    "Capability": "SAMPLETYPE",
    "SupportedOperations": {
      "Add": false,
      "Create": false,
      "Discovery": false,
      "Enrollment": false,
      "Remove": false
    },
    "Properties": [],
    "EntryParameters": [],
    "PasswordOptions": {
      "EntrySupported": false,
      "StoreRequired": false,
      "Style": "Default"
    },
    "StorePathType": "",
    "StorePathValue": "",
    "PrivateKeyAllowed": "Forbidden",
    "JobProperties": [],
    "ServerRequired": false,
    "PowerShell": false,
    "BlueprintAllowed": false,
    "CustomAliasAllowed": "Forbidden"
  },
  {
    "Name": "Signum",
    "ShortName": "Signum",
    "Capability": "Signum",
    "LocalStore": false,
    "SupportedOperations": {
      "Add": false,
      "Create": false,
      "Discovery": false,
      "Enrollment": false,
      "Remove": false
    },
    "Properties": [],
    "EntryParameters": [],
    "PasswordOptions": {
      "EntrySupported": false,
      "StoreRequired": false,
      "Style": "Default"
    },
    "StorePathType": "",
    "StorePathValue": "na",
    "PrivateKeyAllowed": "Required",
    "JobProperties": [],
    "ServerRequired": true,
    "PowerShell": false,
    "BlueprintAllowed": false,
    "CustomAliasAllowed": "Required"
  },
  {
    "Name": "VMware-NSX",
    "ShortName": "VMware-NSX",
    "Capability": "VMware-NSX",
    "LocalStore": false,
    "SupportedOperations": {
      "Add": true,
      "Create": false,
      "Discovery": false,
      "Enrollment": false,
      "Remove": true
    },
    "Properties": [
      {
        "Name": "ServerUsername",
        "DisplayName": "Server Username",
        "Type": "Secret",
        "DependsOn": "",
        "DefaultValue": null,
        "Required": true
      },
      {
        "Name": "ServerPassword",
        "DisplayName": "Server Password",
        "Type": "Secret",
        "DependsOn": "",
        "DefaultValue": null,
        "Required": true
      },
      {
        "Name": "ServerUseSsl",
        "DisplayName": "Use SSL",
        "Type": "Bool",
        "DependsOn": "",
        "DefaultValue": "true",
        "Required": true
      },
      {
        "Name": "ApiVersion",
        "DisplayName": "X-Avi-Version",
        "Type": "String",
        "DependsOn": "",
        "DefaultValue": "20.1.1",
        "Required": true
      }
    ],
    "EntryParameters": null,
    "PasswordOptions": {
      "EntrySupported": false,
      "StoreRequired": false,
      "Style": "Default"
    },
    "StorePathType": "MultipleChoice",
    "StorePathValue": "[\"Application\",\"Controller\",\"CA\"]",
    "PrivateKeyAllowed": "Optional",
    "JobProperties": [],
    "ServerRequired": true,
    "PowerShell": false,
    "BlueprintAllowed": false,
    "CustomAliasAllowed": "Required"
  },
  {
    "Name": "WinCerMgmt",
    "ShortName": "WinCerMgmt",
    "Capability": "WinCerMgmt",
    "SupportedOperations": {
      "Add": true,
      "Create": false,
      "Discovery": false,
      "Enrollment": false,
      "Remove": true
    },
    "Properties": [
      {
        "Name": "spnwithport",
        "DisplayName": "spnwithport",
        "Type": "Bool",
        "DependsOn": "",
        "DefaultValue": "false",
        "Required": false
      }
    ],
    "EntryParameters": [],
    "PasswordOptions": {
      "EntrySupported": false,
      "StoreRequired": false,
      "Style": "Default"
    },
    "StorePathType": "",
    "StorePathValue": "",
    "PrivateKeyAllowed": "Optional",
    "JobProperties": [],
    "ServerRequired": true,
    "PowerShell": false,
    "BlueprintAllowed": false,
    "CustomAliasAllowed": "Forbidden"
  },
  {
    "Name": "Windows Certificate",
    "ShortName": "WinCert",
    "Capability": "WinCert",
    "LocalStore": false,
    "SupportedOperations": {
      "Add": true,
      "Create": false,
      "Discovery": false,
      "Enrollment": true,
      "Remove": true
    },
    "Properties": [
      {
        "Name": "spnwithport",
        "DisplayName": "SPN With Port",
        "Type": "Bool",
        "DependsOn": "",
        "DefaultValue": "false",
        "Required": false,
        "Description": "Internally set the -IncludePortInSPN option when creating the remote PowerShell connection. Needed for some Kerberos configurations."
      },
      {
        "Name": "WinRM Protocol",
        "DisplayName": "WinRM Protocol",
        "Type": "MultipleChoice",
        "DependsOn": "",
        "DefaultValue": "https,http",
        "Required": true,
        "Description": "Multiple choice value specifying the protocol (https or http) that the target server's WinRM listener is using. Example: 'https' to use secure communication."
      },
      {
        "Name": "WinRM Port",
        "DisplayName": "WinRM Port",
        "Type": "String",
        "DependsOn": "",
        "DefaultValue": "5986",
        "Required": true,
        "Description": "String value specifying the port number that the target server's WinRM listener is configured to use. Example: '5986' for HTTPS or '5985' for HTTP."
      },
      {
        "Name": "ServerUsername",
        "DisplayName": "Server Username",
        "Type": "Secret",
        "DependsOn": "",
        "DefaultValue": "",
        "Required": false,
        "Description": "Username used to log into the target server for establishing the WinRM session. Example: 'administrator' or 'domain\\username'."
      },
      {
        "Name": "ServerPassword",
        "DisplayName": "Server Password",
        "Type": "Secret",
        "DependsOn": "",
        "DefaultValue": "",
        "Required": false,
        "Description": "Password corresponding to the Server Username used to log into the target server for establishing the WinRM session. Example: 'P@ssw0rd123'."
      },
      {
        "Name": "ServerUseSsl",
        "DisplayName": "Use SSL",
        "Type": "Bool",
        "DependsOn": "",
        "DefaultValue": "true",
        "Required": true,
        "Description": "Determine whether the server uses SSL or not (This field is automatically created)"
      }
    ],
    "EntryParameters": [
      {
        "Name": "ProviderName",
        "DisplayName": "Crypto Provider Name",
        "Type": "String",
        "RequiredWhen": {
          "HasPrivateKey": false,
          "OnAdd": false,
          "OnRemove": false,
          "OnReenrollment": false
        },
        "DependsOn": "",
        "DefaultValue": "",
        "Options": "",
        "Description": "Name of the Windows cryptographic provider to use during reenrollment jobs when generating and storing the private keys. If not specified, defaults to 'Microsoft Strong Cryptographic Provider'. This value would typically be specified when leveraging a Hardware Security Module (HSM). The specified cryptographic provider must be available on the target server being managed. The list of installed cryptographic providers can be obtained by running 'certutil -csplist' on the target Server."
      },
      {
        "Name": "SAN",
        "DisplayName": "SAN",
        "Type": "String",
        "RequiredWhen": {
          "HasPrivateKey": false,
          "OnAdd": false,
          "OnRemove": false,
          "OnReenrollment": true
        },
        "DependsOn": "",
        "DefaultValue": "",
        "Options": "",
        "Description": "String value specifying the Subject Alternative Name (SAN) to be used when performing reenrollment jobs. Format as a list of <san_type>=<san_value> entries separated by ampersands; Example: 'dns=www.example.com&dns=www.example2.com' for multiple SANs. Can be made optional if RFC 2818 is disabled on the CA."
      }
    ],
    "PasswordOptions": {
      "EntrySupported": false,
      "StoreRequired": false,
      "Style": "Default"
    },
    "StorePathValue": "",
    "PrivateKeyAllowed": "Optional",
    "ServerRequired": true,
    "PowerShell": false,
    "BlueprintAllowed": false,
    "CustomAliasAllowed": "Forbidden",
    "ClientMachineDescription": "Hostname of the Windows Server containing the certificate store to be managed. If this value is a hostname, a WinRM session will be established using the credentials specified in the Server Username and Server Password fields. For more information, see [Client Machine](#note-regarding-client-machine).",
    "StorePathDescription": "Windows certificate store path to manage. The store must exist in the Local Machine store on the target server, e.g., 'My' for the Personal Store or 'Root' for the Trusted Root Certification Authorities Store."
  },
  {
    "Name": "WinSql",
    "ShortName": "WinSql",
    "Capability": "WinSql",
    "LocalStore": false,
    "SupportedOperations": {
      "Add": true,
      "Create": false,
      "Discovery": false,
      "Enrollment": false,
      "Remove": true
    },
    "Properties": [
      {
        "Name": "spnwithport",
        "DisplayName": "SPN With Port",
        "Type": "Bool",
        "DependsOn": "",
        "DefaultValue": "false",
        "Required": false,
        "Description": "Internally set the -IncludePortInSPN option when creating the remote PowerShell connection. Needed for some Kerberos configurations."
      },
      {
        "Name": "WinRM Protocol",
        "DisplayName": "WinRM Protocol",
        "Type": "MultipleChoice",
        "DependsOn": "",
        "DefaultValue": "https,http",
        "Required": true,
        "Description": "Multiple choice value specifying the protocol (https or http) that the target server's WinRM listener is using. Example: 'https' to use secure communication."
      },
      {
        "Name": "WinRM Port",
        "DisplayName": "WinRM Port",
        "Type": "String",
        "DependsOn": "",
        "DefaultValue": "5986",
        "Required": true,
        "Description": "String value specifying the port number that the target server's WinRM listener is configured to use. Example: '5986' for HTTPS or '5985' for HTTP."
      },
      {
        "Name": "ServerUsername",
        "DisplayName": "Server Username",
        "Type": "Secret",
        "DependsOn": "",
        "DefaultValue": "",
        "Required": false,
        "Description": "Username used to log into the target server for establishing the WinRM session. Example: 'administrator' or 'domain\\username'."
      },
      {
        "Name": "ServerPassword",
        "DisplayName": "Server Password",
        "Type": "Secret",
        "DependsOn": "",
        "DefaultValue": "",
        "Required": false,
        "Description": "Password corresponding to the Server Username used to log into the target server for establishing the WinRM session. Example: 'P@ssw0rd123'."
      },
      {
        "Name": "ServerUseSsl",
        "DisplayName": "Use SSL",
        "Type": "Bool",
        "DependsOn": "",
        "DefaultValue": "true",
        "Required": true,
        "Description": "Determine whether the server uses SSL or not (This field is automatically created)"
      },
      {
        "Name": "RestartService",
        "DisplayName": "Restart SQL Service After Cert Installed",
        "Type": "Bool",
        "DependsOn": "",
        "DefaultValue": "false",
        "Required": true,
        "Description": "Boolean value (true or false) indicating whether to restart the SQL Server service after installing the certificate. Example: 'true' to enable service restart after installation."
      }
    ],
    "EntryParameters": [
      {
        "Name": "InstanceName",
        "DisplayName": "Instance Name",
        "Type": "String",
        "RequiredWhen": {
          "HasPrivateKey": false,
          "OnAdd": false,
          "OnRemove": false,
          "OnReenrollment": false
        },
        "Description": "String value specifying the SQL Server instance name to bind the certificate to. Example: 'MSSQLServer' for the default instance or 'Instance1' for a named instance."
      },
      {
        "Name": "ProviderName",
        "DisplayName": "Crypto Provider Name",
        "Type": "String",
        "RequiredWhen": {
          "HasPrivateKey": false,
          "OnAdd": false,
          "OnRemove": false,
          "OnReenrollment": false
        },
        "DependsOn": "",
        "DefaultValue": "",
        "Options": "",
        "Description": "Optional string value specifying the name of the Windows cryptographic provider to use during reenrollment jobs when generating and storing private keys. Example: 'Microsoft Strong Cryptographic Provider'."
      },
      {
        "Name": "SAN",
        "DisplayName": "SAN",
        "Type": "String",
        "RequiredWhen": {
          "HasPrivateKey": false,
          "OnAdd": false,
          "OnRemove": false,
          "OnReenrollment": true
        },
        "DependsOn": "",
        "DefaultValue": "",
        "Options": "",
        "Description": "String value specifying the Subject Alternative Name (SAN) to be used when performing reenrollment jobs. Format as a list of <san_type>=<san_value> entries separated by ampersands; Example: 'dns=www.example.com&dns=www.example2.com' for multiple SANs."
      }
    ],
    "PasswordOptions": {
      "EntrySupported": false,
      "StoreRequired": false,
      "Style": "Default"
    },
    "StorePathValue": "My",
    "PrivateKeyAllowed": "Optional",
    "ServerRequired": true,
    "PowerShell": false,
    "BlueprintAllowed": true,
    "CustomAliasAllowed": "Forbidden",
    "ClientMachineDescription": "Hostname of the Windows Server containing the SQL Server Certificate Store to be managed. If this value is a hostname, a WinRM session will be established using the credentials specified in the Server Username and Server Password fields. For more information, see [Client Machine](#note-regarding-client-machine).",
    "StorePathDescription": "Fixed string value 'My' indicating the Personal store on the Local Machine. This denotes the Windows certificate store to be managed for SQL Server."
  },
  {
    "Name": "F5 WAF CA",
    "ShortName": "f5WafCa",
    "Capability": "f5WafCa",
    "SupportedOperations": {
      "Add": true,
      "Create": false,
      "Discovery": true,
      "Enrollment": false,
      "Remove": true
    },
    "Properties": [
      {
        "Name": "ServerUsername",
        "DisplayName": "Server Username",
        "Type": "Secret",
        "DependsOn": "",
        "DefaultValue": "",
        "Required": false,
        "IsPAMEligible": false,
        "Description": "Not used.  Set to No Value."
      },
      {
        "Name": "ServerPassword",
        "DisplayName": "Server Password",
        "Type": "Secret",
        "DependsOn": "",
        "DefaultValue": "",
        "Required": false,
        "IsPAMEligible": true,
        "Description": "The API Token configured in the F5 Distributed Cloud instance's Account Settings. Please review the Requirements & Prerequisites section in this README for more information on creating this API token."
      }
    ],
    "EntryParameters": [],
    "PasswordOptions": {
      "EntrySupported": false,
      "StoreRequired": false,
      "Style": "Default"
    },
    "PrivateKeyAllowed": "Forbidden",
    "JobProperties": [],
    "ServerRequired": true,
    "PowerShell": false,
    "BlueprintAllowed": true,
    "CustomAliasAllowed": "Required",
    "ClientMachineDescription": "The URL for the F5 Distributed Cloud instance (typically ending in '.console.ves.volterra.io').",
    "StorePathDescription": "The Multi-Cloud App Connect namespace containing the certificates you wish to manage."
  },
  {
    "Name": "F5 WAF TLS",
    "ShortName": "f5WafTls",
    "Capability": "f5WafTls",
    "SupportedOperations": {
      "Add": true,
      "Create": false,
      "Discovery": true,
      "Enrollment": false,
      "Remove": true
    },
    "Properties": [
      {
        "Name": "ServerUsername",
        "DisplayName": "Server Username",
        "Type": "Secret",
        "DependsOn": "",
        "DefaultValue": "",
        "Required": false,
        "IsPAMEligible": false,
        "Description": "Not used.  Set to No Value."
      },
      {
        "Name": "ServerPassword",
        "DisplayName": "Server Password",
        "Type": "Secret",
        "DependsOn": "",
        "DefaultValue": "",
        "Required": false,
        "IsPAMEligible": false,
        "Description": "The API Token configured in the F5 Distributed Cloud instance's Account Settings. Please review the Requirements & Prerequisites section in this README for more information on creating this API token."
      }
    ],
    "EntryParameters": [],
    "PasswordOptions": {
      "EntrySupported": false,
      "StoreRequired": false,
      "Style": "Default"
    },
    "PrivateKeyAllowed": "Required",
    "JobProperties": [],
    "ServerRequired": true,
    "PowerShell": false,
    "BlueprintAllowed": true,
    "CustomAliasAllowed": "Required",
    "ClientMachineDescription": "The URL for the F5 Distributed Cloud instance (typically ending in '.console.ves.volterra.io').",
    "StorePathDescription": "The Multi-Cloud App Connect namespace containing the certificates you wish to manage."
  },
  {
    "Name": "iDRAC",
    "ShortName": "iDRAC",
    "Capability": "iDRAC",
    "LocalStore": false,
    "SupportedOperations": {
      "Add": true,
      "Create": false,
      "Discovery": false,
      "Enrollment": false,
      "Remove": false
    },
    "Properties": [],
    "EntryParameters": [],
    "PasswordOptions": {
      "EntrySupported": false,
      "StoreRequired": false,
      "Style": "Default"
    },
    "PrivateKeyAllowed": "Required",
    "JobProperties": [],
    "ServerRequired": true,
    "PowerShell": false,
    "BlueprintAllowed": true,
    "CustomAliasAllowed": "Forbidden"
  }
]<|MERGE_RESOLUTION|>--- conflicted
+++ resolved
@@ -1948,6 +1948,324 @@
     "CustomAliasAllowed": "Required"
   },
   {
+    "Name": "F5 CA Profiles REST",
+    "ShortName": "F5-CA-REST",
+    "Capability": "F5-CA-REST",
+    "SupportedOperations": {
+      "Add": true,
+      "Create": false,
+      "Discovery": true,
+      "Enrollment": false,
+      "Remove": true
+    },
+    "Properties": [
+      {
+        "Name": "PrimaryNode",
+        "DisplayName": "Primary Node",
+        "Type": "String",
+        "DependsOn": "PrimaryNodeOnlineRequired",
+        "DefaultValue": "",
+        "Required": true
+      },
+      {
+        "Name": "PrimaryNodeCheckRetryWaitSecs",
+        "DisplayName": "Primary Node Check Retry Wait Seconds",
+        "Type": "String",
+        "DependsOn": "PrimaryNodeOnlineRequired",
+        "DefaultValue": "120",
+        "Required": true
+      },
+      {
+        "Name": "PrimaryNodeCheckRetryMax",
+        "DisplayName": "Primary Node Check Retry Maximum",
+        "Type": "String",
+        "DependsOn": "PrimaryNodeOnlineRequired",
+        "DefaultValue": "3",
+        "Required": true
+      },
+      {
+        "Name": "F5Version",
+        "DisplayName": "Version of F5",
+        "Type": "MultipleChoice",
+        "DependsOn": "",
+        "DefaultValue": "v12,v13,v14,v15",
+        "Required": true
+      },
+      {
+        "Name": "ServerUsername",
+        "DisplayName": "Server Username",
+        "Type": "Secret",
+        "DependsOn": "",
+        "DefaultValue": null,
+        "Required": false
+      },
+      {
+        "Name": "ServerPassword",
+        "DisplayName": "Server Password",
+        "Type": "Secret",
+        "DependsOn": "",
+        "DefaultValue": null,
+        "Required": false
+      },
+      {
+        "Name": "ServerUseSsl",
+        "DisplayName": "Use SSL",
+        "Type": "Bool",
+        "DependsOn": "",
+        "DefaultValue": "true",
+        "Required": true
+      },
+      {
+        "Name": "PrimaryNodeOnlineRequired",
+        "DisplayName": "Primary Node Online Required",
+        "Type": "Bool",
+        "DependsOn": "",
+        "DefaultValue": "",
+        "Required": true
+      },
+      {
+        "Name": "IgnoreSSLWarning",
+        "DisplayName": "Ignore SSL Warning",
+        "Type": "Bool",
+        "DependsOn": "",
+        "DefaultValue": "False",
+        "Required": true
+      },
+      {
+        "Name": "UseTokenAuth",
+        "DisplayName": "Use Token Authentication",
+        "Type": "Bool",
+        "DependsOn": "",
+        "DefaultValue": "false",
+        "Required": true
+      }
+    ],
+    "EntryParameters": [],
+    "PasswordOptions": {
+      "EntrySupported": false,
+      "StoreRequired": false,
+      "Style": "Default"
+    },
+    "PrivateKeyAllowed": "Forbidden",
+    "JobProperties": [],
+    "ServerRequired": true,
+    "PowerShell": false,
+    "BlueprintAllowed": true,
+    "CustomAliasAllowed": "Required"
+  },
+  {
+    "Name": "F5 SSL Profiles REST",
+    "ShortName": "F5-SL-REST",
+    "Capability": "F5-SL-REST",
+    "SupportedOperations": {
+      "Add": true,
+      "Create": false,
+      "Discovery": true,
+      "Enrollment": false,
+      "Remove": true
+    },
+    "Properties": [
+      {
+        "Name": "PrimaryNode",
+        "DisplayName": "Primary Node",
+        "Type": "String",
+        "DependsOn": "PrimaryNodeOnlineRequired",
+        "DefaultValue": "",
+        "Required": true
+      },
+      {
+        "Name": "PrimaryNodeCheckRetryWaitSecs",
+        "DisplayName": "Primary Node Check Retry Wait Seconds",
+        "Type": "String",
+        "DependsOn": "PrimaryNodeOnlineRequired",
+        "DefaultValue": "120",
+        "Required": true
+      },
+      {
+        "Name": "PrimaryNodeCheckRetryMax",
+        "DisplayName": "Primary Node Check Retry Maximum",
+        "Type": "String",
+        "DependsOn": "PrimaryNodeOnlineRequired",
+        "DefaultValue": "3",
+        "Required": true
+      },
+      {
+        "Name": "F5Version",
+        "DisplayName": "Version of F5",
+        "Type": "MultipleChoice",
+        "DependsOn": "",
+        "DefaultValue": "v12,v13,v14,v15",
+        "Required": true
+      },
+      {
+        "Name": "ServerUsername",
+        "DisplayName": "Server Username",
+        "Type": "Secret",
+        "DependsOn": "",
+        "DefaultValue": null,
+        "Required": false
+      },
+      {
+        "Name": "ServerPassword",
+        "DisplayName": "Server Password",
+        "Type": "Secret",
+        "DependsOn": "",
+        "DefaultValue": null,
+        "Required": false
+      },
+      {
+        "Name": "ServerUseSsl",
+        "DisplayName": "Use SSL",
+        "Type": "Bool",
+        "DependsOn": "",
+        "DefaultValue": "true",
+        "Required": true
+      },
+      {
+        "Name": "PrimaryNodeOnlineRequired",
+        "DisplayName": "Primary Node Online Required",
+        "Type": "Bool",
+        "DependsOn": "",
+        "DefaultValue": "",
+        "Required": true
+      },
+      {
+        "Name": "IgnoreSSLWarning",
+        "DisplayName": "Ignore SSL Warning",
+        "Type": "Bool",
+        "DependsOn": "",
+        "DefaultValue": "False",
+        "Required": true
+      },
+      {
+        "Name": "UseTokenAuth",
+        "DisplayName": "Use Token Authentication",
+        "Type": "Bool",
+        "DependsOn": "",
+        "DefaultValue": "false",
+        "Required": true
+      }
+    ],
+    "EntryParameters": [],
+    "PasswordOptions": {
+      "EntrySupported": false,
+      "StoreRequired": false,
+      "Style": "Default"
+    },
+    "PrivateKeyAllowed": "Optional",
+    "JobProperties": [],
+    "ServerRequired": true,
+    "PowerShell": false,
+    "BlueprintAllowed": true,
+    "CustomAliasAllowed": "Required"
+  },
+  {
+    "Name": "F5 WS Profiles REST",
+    "ShortName": "F5-WS-REST",
+    "Capability": "F5-WS-REST",
+    "SupportedOperations": {
+      "Add": true,
+      "Create": false,
+      "Discovery": false,
+      "Enrollment": false,
+      "Remove": false
+    },
+    "Properties": [
+      {
+        "Name": "PrimaryNode",
+        "DisplayName": "Primary Node",
+        "Type": "String",
+        "DependsOn": "PrimaryNodeOnlineRequired",
+        "DefaultValue": "",
+        "Required": true
+      },
+      {
+        "Name": "PrimaryNodeCheckRetryWaitSecs",
+        "DisplayName": "Primary Node Check Retry Wait Seconds",
+        "Type": "String",
+        "DependsOn": "PrimaryNodeOnlineRequired",
+        "DefaultValue": "120",
+        "Required": true
+      },
+      {
+        "Name": "PrimaryNodeCheckRetryMax",
+        "DisplayName": "Primary Node Check Retry Maximum",
+        "Type": "String",
+        "DependsOn": "PrimaryNodeOnlineRequired",
+        "DefaultValue": "3",
+        "Required": true
+      },
+      {
+        "Name": "F5Version",
+        "DisplayName": "Version of F5",
+        "Type": "MultipleChoice",
+        "DependsOn": "",
+        "DefaultValue": "v12,v13,v14,v15",
+        "Required": true
+      },
+      {
+        "Name": "ServerUsername",
+        "DisplayName": "Server Username",
+        "Type": "Secret",
+        "DependsOn": "",
+        "DefaultValue": null,
+        "Required": false
+      },
+      {
+        "Name": "ServerPassword",
+        "DisplayName": "Server Password",
+        "Type": "Secret",
+        "DependsOn": "",
+        "DefaultValue": null,
+        "Required": false
+      },
+      {
+        "Name": "ServerUseSsl",
+        "DisplayName": "Use SSL",
+        "Type": "Bool",
+        "DependsOn": "",
+        "DefaultValue": "true",
+        "Required": true
+      },
+      {
+        "Name": "PrimaryNodeOnlineRequired",
+        "DisplayName": "Primary Node Online Required",
+        "Type": "Bool",
+        "DependsOn": "",
+        "DefaultValue": "",
+        "Required": true
+      },
+      {
+        "Name": "IgnoreSSLWarning",
+        "DisplayName": "Ignore SSL Warning",
+        "Type": "Bool",
+        "DependsOn": "",
+        "DefaultValue": "False",
+        "Required": true
+      },
+      {
+        "Name": "UseTokenAuth",
+        "DisplayName": "Use Token Authentication",
+        "Type": "Bool",
+        "DependsOn": "",
+        "DefaultValue": "false",
+        "Required": true
+      }
+    ],
+    "EntryParameters": [],
+    "PasswordOptions": {
+      "EntrySupported": false,
+      "StoreRequired": false,
+      "Style": "Default"
+    },
+    "PrivateKeyAllowed": "Required",
+    "JobProperties": [],
+    "ServerRequired": true,
+    "PowerShell": false,
+    "BlueprintAllowed": true,
+    "CustomAliasAllowed": "Forbidden"
+  },
+  {
     "Name": "Fortigate",
     "ShortName": "Fortigate",
     "Capability": "Fortigate",
@@ -2343,353 +2661,7 @@
     "ServerRequired": true,
     "PowerShell": false,
     "BlueprintAllowed": false,
-<<<<<<< HEAD
     "CustomAliasAllowed": "Optional"
-=======
-    "CustomAliasAllowed": "Required"
-  },
-  {
-    "Name": "F5 CA Profiles REST",
-    "ShortName": "F5-CA-REST",
-    "Capability": "F5-CA-REST",
-    "SupportedOperations": {
-      "Add": true,
-      "Create": false,
-      "Discovery": true,
-      "Enrollment": false,
-      "Remove": true
-    },
-    "Properties": [
-      {
-        "Name": "PrimaryNode",
-        "DisplayName": "Primary Node",
-        "Type": "String",
-        "DependsOn": "PrimaryNodeOnlineRequired",
-        "DefaultValue": "",
-        "Required": true
-      },
-      {
-        "Name": "PrimaryNodeCheckRetryWaitSecs",
-        "DisplayName": "Primary Node Check Retry Wait Seconds",
-        "Type": "String",
-        "DependsOn": "PrimaryNodeOnlineRequired",
-        "DefaultValue": "120",
-        "Required": true
-      },
-      {
-        "Name": "PrimaryNodeCheckRetryMax",
-        "DisplayName": "Primary Node Check Retry Maximum",
-        "Type": "String",
-        "DependsOn": "PrimaryNodeOnlineRequired",
-        "DefaultValue": "3",
-        "Required": true
-      },
-      {
-        "Name": "F5Version",
-        "DisplayName": "Version of F5",
-        "Type": "MultipleChoice",
-        "DependsOn": "",
-        "DefaultValue": "v12,v13,v14,v15",
-        "Required": true
-      },
-      {
-        "Name": "ServerUsername",
-        "DisplayName": "Server Username",
-        "Type": "Secret",
-        "DependsOn": "",
-        "DefaultValue": null,
-        "Required": false
-      },
-      {
-        "Name": "ServerPassword",
-        "DisplayName": "Server Password",
-        "Type": "Secret",
-        "DependsOn": "",
-        "DefaultValue": null,
-        "Required": false
-      },
-      {
-        "Name": "ServerUseSsl",
-        "DisplayName": "Use SSL",
-        "Type": "Bool",
-        "DependsOn": "",
-        "DefaultValue": "true",
-        "Required": true
-      },
-      {
-        "Name": "PrimaryNodeOnlineRequired",
-        "DisplayName": "Primary Node Online Required",
-        "Type": "Bool",
-        "DependsOn": "",
-        "DefaultValue": "",
-        "Required": true
-      },
-      {
-        "Name": "IgnoreSSLWarning",
-        "DisplayName": "Ignore SSL Warning",
-        "Type": "Bool",
-        "DependsOn": "",
-        "DefaultValue": "False",
-        "Required": true
-      },
-      {
-        "Name": "UseTokenAuth",
-        "DisplayName": "Use Token Authentication",
-        "Type": "Bool",
-        "DependsOn": "",
-        "DefaultValue": "false",
-        "Required": true
-      }
-    ],
-    "EntryParameters": [],
-    "PasswordOptions": {
-      "EntrySupported": false,
-      "StoreRequired": false,
-      "Style": "Default"
-    },
-    "PrivateKeyAllowed": "Forbidden",
-    "JobProperties": [],
-    "ServerRequired": true,
-    "PowerShell": false,
-    "BlueprintAllowed": true,
-    "CustomAliasAllowed": "Required"
-  },
-  {
-    "Name": "F5 SSL Profiles REST",
-    "ShortName": "F5-SL-REST",
-    "Capability": "F5-SL-REST",
-    "SupportedOperations": {
-      "Add": true,
-      "Create": false,
-      "Discovery": true,
-      "Enrollment": false,
-      "Remove": true
-    },
-    "Properties": [
-      {
-        "Name": "PrimaryNode",
-        "DisplayName": "Primary Node",
-        "Type": "String",
-        "DependsOn": "PrimaryNodeOnlineRequired",
-        "DefaultValue": "",
-        "Required": true
-      },
-      {
-        "Name": "PrimaryNodeCheckRetryWaitSecs",
-        "DisplayName": "Primary Node Check Retry Wait Seconds",
-        "Type": "String",
-        "DependsOn": "PrimaryNodeOnlineRequired",
-        "DefaultValue": "120",
-        "Required": true
-      },
-      {
-        "Name": "PrimaryNodeCheckRetryMax",
-        "DisplayName": "Primary Node Check Retry Maximum",
-        "Type": "String",
-        "DependsOn": "PrimaryNodeOnlineRequired",
-        "DefaultValue": "3",
-        "Required": true
-      },
-      {
-        "Name": "F5Version",
-        "DisplayName": "Version of F5",
-        "Type": "MultipleChoice",
-        "DependsOn": "",
-        "DefaultValue": "v12,v13,v14,v15",
-        "Required": true
-      },
-      {
-        "Name": "ServerUsername",
-        "DisplayName": "Server Username",
-        "Type": "Secret",
-        "DependsOn": "",
-        "DefaultValue": null,
-        "Required": false
-      },
-      {
-        "Name": "ServerPassword",
-        "DisplayName": "Server Password",
-        "Type": "Secret",
-        "DependsOn": "",
-        "DefaultValue": null,
-        "Required": false
-      },
-      {
-        "Name": "ServerUseSsl",
-        "DisplayName": "Use SSL",
-        "Type": "Bool",
-        "DependsOn": "",
-        "DefaultValue": "true",
-        "Required": true
-      },
-      {
-        "Name": "PrimaryNodeOnlineRequired",
-        "DisplayName": "Primary Node Online Required",
-        "Type": "Bool",
-        "DependsOn": "",
-        "DefaultValue": "",
-        "Required": true
-      },
-      {
-        "Name": "IgnoreSSLWarning",
-        "DisplayName": "Ignore SSL Warning",
-        "Type": "Bool",
-        "DependsOn": "",
-        "DefaultValue": "False",
-        "Required": true
-      },
-      {
-        "Name": "UseTokenAuth",
-        "DisplayName": "Use Token Authentication",
-        "Type": "Bool",
-        "DependsOn": "",
-        "DefaultValue": "false",
-        "Required": true
-      }
-    ],
-    "EntryParameters": [],
-    "PasswordOptions": {
-      "EntrySupported": false,
-      "StoreRequired": false,
-      "Style": "Default"
-    },
-    "PrivateKeyAllowed": "Optional",
-    "JobProperties": [],
-    "ServerRequired": true,
-    "PowerShell": false,
-    "BlueprintAllowed": true,
-    "CustomAliasAllowed": "Required"
-  },
-  {
-    "Name": "F5 WS Profiles REST",
-    "ShortName": "F5-WS-REST",
-    "Capability": "F5-WS-REST",
-    "SupportedOperations": {
-      "Add": true,
-      "Create": false,
-      "Discovery": false,
-      "Enrollment": false,
-      "Remove": false
-    },
-    "Properties": [
-      {
-        "Name": "PrimaryNode",
-        "DisplayName": "Primary Node",
-        "Type": "String",
-        "DependsOn": "PrimaryNodeOnlineRequired",
-        "DefaultValue": "",
-        "Required": true
-      },
-      {
-        "Name": "PrimaryNodeCheckRetryWaitSecs",
-        "DisplayName": "Primary Node Check Retry Wait Seconds",
-        "Type": "String",
-        "DependsOn": "PrimaryNodeOnlineRequired",
-        "DefaultValue": "120",
-        "Required": true
-      },
-      {
-        "Name": "PrimaryNodeCheckRetryMax",
-        "DisplayName": "Primary Node Check Retry Maximum",
-        "Type": "String",
-        "DependsOn": "PrimaryNodeOnlineRequired",
-        "DefaultValue": "3",
-        "Required": true
-      },
-      {
-        "Name": "F5Version",
-        "DisplayName": "Version of F5",
-        "Type": "MultipleChoice",
-        "DependsOn": "",
-        "DefaultValue": "v12,v13,v14,v15",
-        "Required": true
-      },
-      {
-        "Name": "ServerUsername",
-        "DisplayName": "Server Username",
-        "Type": "Secret",
-        "DependsOn": "",
-        "DefaultValue": null,
-        "Required": false
-      },
-      {
-        "Name": "ServerPassword",
-        "DisplayName": "Server Password",
-        "Type": "Secret",
-        "DependsOn": "",
-        "DefaultValue": null,
-        "Required": false
-      },
-      {
-        "Name": "ServerUseSsl",
-        "DisplayName": "Use SSL",
-        "Type": "Bool",
-        "DependsOn": "",
-        "DefaultValue": "true",
-        "Required": true
-      },
-      {
-        "Name": "PrimaryNodeOnlineRequired",
-        "DisplayName": "Primary Node Online Required",
-        "Type": "Bool",
-        "DependsOn": "",
-        "DefaultValue": "",
-        "Required": true
-      },
-      {
-        "Name": "IgnoreSSLWarning",
-        "DisplayName": "Ignore SSL Warning",
-        "Type": "Bool",
-        "DependsOn": "",
-        "DefaultValue": "False",
-        "Required": true
-      },
-      {
-        "Name": "UseTokenAuth",
-        "DisplayName": "Use Token Authentication",
-        "Type": "Bool",
-        "DependsOn": "",
-        "DefaultValue": "false",
-        "Required": true
-      }
-    ],
-    "EntryParameters": [],
-    "PasswordOptions": {
-      "EntrySupported": false,
-      "StoreRequired": false,
-      "Style": "Default"
-    },
-    "PrivateKeyAllowed": "Required",
-    "JobProperties": [],
-    "ServerRequired": true,
-    "PowerShell": false,
-    "BlueprintAllowed": true,
-    "CustomAliasAllowed": "Forbidden"
-  },
-  {
-    "Name": "Fortigate",
-    "ShortName": "Fortigate",
-    "Capability": "Fortigate",
-    "ServerRequired": false,
-    "BlueprintAllowed": true,
-    "CustomAliasAllowed": "Required",
-    "PowerShell": false,
-    "PrivateKeyAllowed": "Required",
-    "SupportedOperations": {
-      "Add": true,
-      "Create": false,
-      "Discovery": true,
-      "Enrollment": false,
-      "Remove": true
-    },
-    "PasswordOptions": {
-      "Style": "Default",
-      "EntrySupported": false,
-      "StoreRequired": true
-    },
-    "Properties": [],
-    "EntryParameters": []
->>>>>>> 17d1d146
   },
   {
     "Name": "Hashicorp Vault Key-Value PFX",
