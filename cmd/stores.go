/*
Copyright © 2022 NAME HERE <EMAIL ADDRESS>

*/
package cmd

import (
	"encoding/json"
	"fmt"
	"github.com/spf13/cobra"
	"io/ioutil"
	"log"
)

// storesCmd represents the stores command
var storesCmd = &cobra.Command{
	Use:   "stores",
<<<<<<< HEAD
	Short: "Certificate Store operations",
	Long: `A longer description that spans multiple lines and likely contains examples
and usage of using your command. For example:
=======
	Short: "Keyfactor certificate stores APIs and utilities.",
	Long:  `A collections of APIs and utilities for interacting with Keyfactor certificate stores.`,
	//Run: func(cmd *cobra.Command, args []string) {
	//	fmt.Println("stores called")
	//},
}

var storesListCmd = &cobra.Command{
	Use:   "list",
	Short: "List certificate stores.",
	Long:  `List certificate stores.`,
	Run: func(cmd *cobra.Command, args []string) {
		log.SetOutput(ioutil.Discard)
		kfClient, _ := initClient()
		stores, err := kfClient.ListCertificateStores()
		if err != nil {
			log.Printf("Error: %s", err)
		}
		output, jErr := json.Marshal(stores)
		if jErr != nil {
			log.Printf("Error: %s", jErr)
		}
		fmt.Printf("%s", output)
	},
}
>>>>>>> 1a0460af

var storesGetCmd = &cobra.Command{
	Use:   "get",
	Short: "Get a certificate store by ID.",
	Long:  `Get a certificate store by ID.`,
	Run: func(cmd *cobra.Command, args []string) {
		log.SetOutput(ioutil.Discard) //todo: remove this and set it global
		storeId, _ := cmd.Flags().GetString("id")
		kfClient, _ := initClient()
		stores, err := kfClient.GetCertificateStoreByID(storeId)
		if err != nil {
			log.Printf("Error: %s", err)
		}
		output, jErr := json.Marshal(stores)
		if jErr != nil {
			log.Printf("Error: %s", jErr)
		}
		fmt.Printf("%s", output)
	},
}

func init() {
	var storeId string
	rootCmd.AddCommand(storesCmd)
	storesCmd.AddCommand(storesListCmd)
	storesCmd.AddCommand(storesGetCmd)
	storesGetCmd.Flags().StringVarP(&storeId, "id", "i", "", "ID of the certificate store to get.")

	// Here you will define your flags and configuration settings.

	// Cobra supports Persistent Flags which will work for this command
	// and all subcommands, e.g.:
	// storesCmd.PersistentFlags().String("foo", "", "A help for foo")

	// Cobra supports local flags which will only run when this command
	// is called directly, e.g.:
	// storesCmd.Flags().BoolP("toggle", "t", false, "Help message for toggle")
}<|MERGE_RESOLUTION|>--- conflicted
+++ resolved
@@ -1,25 +1,20 @@
 /*
 Copyright © 2022 NAME HERE <EMAIL ADDRESS>
-
 */
 package cmd
 
 import (
 	"encoding/json"
 	"fmt"
-	"github.com/spf13/cobra"
 	"io/ioutil"
 	"log"
+
+	"github.com/spf13/cobra"
 )
 
 // storesCmd represents the stores command
 var storesCmd = &cobra.Command{
 	Use:   "stores",
-<<<<<<< HEAD
-	Short: "Certificate Store operations",
-	Long: `A longer description that spans multiple lines and likely contains examples
-and usage of using your command. For example:
-=======
 	Short: "Keyfactor certificate stores APIs and utilities.",
 	Long:  `A collections of APIs and utilities for interacting with Keyfactor certificate stores.`,
 	//Run: func(cmd *cobra.Command, args []string) {
@@ -45,7 +40,6 @@
 		fmt.Printf("%s", output)
 	},
 }
->>>>>>> 1a0460af
 
 var storesGetCmd = &cobra.Command{
 	Use:   "get",
